/**
 * Copyright (C) 2011-2020 Aratelia Limited - Juan A. Rubio
 *
 * This file is part of Tizonia
 *
 * Tizonia is free software: you can redistribute it and/or modify it under the
 * terms of the GNU Lesser General Public License as published by the Free
 * Software Foundation, either version 3 of the License, or (at your option)
 * any later version.
 *
 * Tizonia is distributed in the hope that it will be useful, but WITHOUT ANY
 * WARRANTY; without even the implied warranty of MERCHANTABILITY or FITNESS
 * FOR A PARTICULAR PURPOSE.  See the GNU Lesser General Public License for
 * more details.
 *
 * You should have received a copy of the GNU Lesser General Public License
 * along with Tizonia.  If not, see <http://www.gnu.org/licenses/>.
 */

/**
 * @file   tizprogramopts.cpp
 * @author Juan A. Rubio <juan.rubio@aratelia.com>
 *
 * @brief  Program options parsing utility.
 *
 */

#ifdef HAVE_CONFIG_H
#include <config.h>
#endif

#include <algorithm>
#include <iostream>
#include <sstream>
#include <string>
#include <vector>

#include <boost/algorithm/string/classification.hpp>
#include <boost/algorithm/string/split.hpp>
#include <boost/assign/list_of.hpp>
#include <boost/bind.hpp>
#include <boost/foreach.hpp>
#include <boost/lexical_cast.hpp>
#include <boost/mem_fn.hpp>
#include <boost/range/adaptor/map.hpp>
#include <boost/range/algorithm/copy.hpp>
#include <boost/xpressive/xpressive.hpp>

#include <OMX_TizoniaExt.h>
#include <tizplatform.h>

#include "tizprogramopts.hpp"

#ifdef TIZ_LOG_CATEGORY_NAME
#undef TIZ_LOG_CATEGORY_NAME
#define TIZ_LOG_CATEGORY_NAME "tiz.play.programopts"
#endif

#define PO_RETURN_IF_FAIL(expr) \
  do                            \
  {                             \
    if (!(expr))                \
    {                           \
      return EXIT_FAILURE;      \
    }                           \
  } while (0)

namespace po = boost::program_options;

namespace
{
  const int TIZ_STREAMING_SERVER_DEFAULT_PORT = 8010;
  const int TIZ_MAX_BITRATE_MODES = 2;

  struct program_option_is_defaulted
  {
    explicit program_option_is_defaulted (const po::variables_map &vm)
      : vm_ (vm)
    {
    }

    bool operator() (const std::string &option) const
    {
      return vm_[option].defaulted ();
    }

  private:
    const po::variables_map &vm_;
  };

  bool is_valid_sampling_rate (const int sampling_rate)
  {
    bool rc = false;
    switch (sampling_rate)
    {
      case 8000:
      case 11025:
      case 12000:
      case 16000:
      case 22050:
      case 24000:
      case 32000:
      case 44100:
      case 48000:
      case 96000:
      {
        rc = true;
        break;
      }
      default:
      {
        break;
      }
    };
    return rc;
  }

  bool is_valid_sampling_rate_list (
      const std::vector< std::string > &rate_strings, std::vector< int > &rates)
  {
    bool rc = true;
    rates.clear ();
    for (uint32_t i = 0; i < rate_strings.size () && rc; ++i)
    {
      rates.push_back (boost::lexical_cast< int > (rate_strings[i]));
      rc = is_valid_sampling_rate (rates[i]);
    }
    rc &= !rates.empty ();
    return rc;
  }

  bool is_valid_bitrate_list (const std::vector< std::string > &rate_strings)
  {
    bool rc = true;
    for (uint32_t i = 0; i < rate_strings.size (); ++i)
    {
      if (!(0 == rate_strings[i].compare ("CBR")
            || 0 == rate_strings[i].compare ("VBR")))
      {
        rc = false;
        break;
      }
    }
    rc &= !rate_strings.empty ();
    rc &= (rate_strings.size () <= TIZ_MAX_BITRATE_MODES);
    return rc;
  }

  bool omx_conflicting_options (const po::variables_map &vm, const char *opt1,
                                const char *opt2)
  {
    bool rc = false;
    if (vm.count (opt1) && !vm[opt1].defaulted () && vm.count (opt2)
        && !vm[opt2].defaulted ())
    {
      rc = true;
    }
    return rc;
  }

  void concat_option_lists (std::vector< std::string > &a,
                            const std::vector< std::string > &b)
  {
    a.insert (a.end (), b.begin (), b.end ());
  }

  // computes a - b = diff
  void diff_option_lists (const std::vector< std::string > &a,
                          const std::vector< std::string > &b,
                          std::vector< std::string > &diff)
  {
    std::set_difference (a.begin (), a.end (), b.begin (), b.end (),
                         std::back_inserter (diff));
#ifdef _DEBUG
    BOOST_FOREACH (std::string elem, a)
    {
      TIZ_PRINTF_DBG_RED ("a [%s]\n", elem.c_str ());
    }
    BOOST_FOREACH (std::string elem, b)
    {
      TIZ_PRINTF_DBG_RED ("b [%s]\n", elem.c_str ());
    }
    BOOST_FOREACH (std::string elem, diff)
    {
      TIZ_PRINTF_DBG_RED ("diff [%s]\n", elem.c_str ());
    }
#endif
  }

  void sort_option_list (std::vector< std::string > &a)
  {
    std::sort (a.begin (), a.end ());
  }

  bool is_valid_options_combination (
      std::vector< std::string > &valid_options,
      const std::vector< std::string > &given_options)
  {
    bool outcome = true;

    sort_option_list (valid_options);

    std::vector< std::string > diff;
    diff_option_lists (given_options, valid_options, diff);

    if (!diff.empty ())
    {
      outcome = false;
    }
    TIZ_PRINTF_DBG_RED ("outcome = [%s]\n", outcome ? "SUCCESS" : "FAILURE");
    return outcome;
  }

  void retrieve_string_from_rc_file (const char *rc_section, const char *rc_key,
                                     std::string &container)
  {
    assert (rc_section);
    assert (rc_key);
    const char *p_key = tiz_rcfile_get_value (rc_section, rc_key);
    if (p_key)
    {
      container.assign (p_key);
    }
  }

  bool retrieve_bool_from_rc_file_if_found (const char *rc_section, const char *rc_key,
                                            bool &flag)
  {
    bool is_found = false;
    assert (rc_section);
    assert (rc_key);
    const char *p_key = tiz_rcfile_get_value (rc_section, rc_key);
    if (p_key)
    {
      std::string key;
      key.assign(p_key);
      if (0 == key.compare("true"))
        {
          flag = true;
          is_found = true;
        }
      else if (0 == key.compare("false"))
        {
          flag = false;
          is_found = true;
        }
    }
    return is_found;
  }

  bool retrieve_uint_from_rc_file (const char *rc_section, const char *rc_key,
                                   uint32_t &uint_val)
  {
    bool is_found = false;
    assert (rc_section);
    assert (rc_key);
    const char *p_key = tiz_rcfile_get_value (rc_section, rc_key);
    if (p_key)
    {
      uint_val = boost::lexical_cast< uint32_t >(p_key);
      is_found = true;
    }
    return is_found;
  }

  void retrieve_tizonia_uint_from_rc_file (const char *rc_key, uint32_t &uint_val)
  {
    if (0 == uint_val && rc_key)
    {
      uint32_t val = 0;
      if (retrieve_uint_from_rc_file ("tizonia", rc_key, val)
          && val > 0)
      {
        uint_val = val;
      }
    }
  }

// Workaround for 'implicit_option' behavioral change introduced in boost
// 1.59. See https://github.com/boostorg/program_options/issues/25
#if (BOOST_VERSION >= 105900) && (BOOST_VERSION < 106500)
  template < typename T >
  struct greedy_implicit_value_impl : public po::typed_value< T >
  {
    using base = po::typed_value< T >;
    greedy_implicit_value_impl (T *store_to) : po::typed_value< T > (store_to)
    {
    }
    greedy_implicit_value_impl () : base (nullptr)
    {
    }
    bool adjacent_tokens_only () const override
    {
      return false;
    }
    unsigned max_tokens () const override
    {
      return 1;
    }
  };
  template < typename T >
  po::typed_value< T > *greedy_implicit_value (T *store_to)
  {
    return new greedy_implicit_value_impl< T > (store_to);
  }
#else
#define greedy_implicit_value po::value
#endif
}

tiz::programopts::programopts (int argc, char *argv[])
  : argc_ (argc),
    argv_ (argv),
    option_handlers_map_ (),
    vm_ (),
    global_ ("Global options"),
    debug_ ("Debug options"),
    omx_ ("OpenMAX IL options"),
    server_ ("Audio streaming server options"),
    client_ ("Audio streaming client options"),
    spotify_ ("Spotify options (Spotify Premium required)"),
    gmusic_ ("Google Play Music options"),
    scloud_ ("SoundCloud options"),
    tunein_ ("TuneIn options"),
    youtube_ ("YouTube options"),
    plex_ ("Plex options"),
    chromecast_ ("Chromecast options"),
    proxy_ ("Proxy server options"),
    input_ ("Input urioption"),
    positional_ (),
    help_option_ ("help"),
    recurse_ (false),
    shuffle_ (false),
    daemon_ (false),
    chromecast_name_or_ip_ (),
    buffer_seconds_(0),
    proxy_server_(),
    proxy_user_(),
    proxy_password_(),
    log_dir_ (),
    debug_info_ (false),
    comp_name_ (),
    role_name_ (),
    port_ (TIZ_STREAMING_SERVER_DEFAULT_PORT),
    station_name_ ("Tizonia Radio"),
    station_genre_ ("Unknown Genre"),
    no_icy_metadata_ (false),
    bitrates_ (),
    bitrate_list_ (),
    sampling_rates_ (),
    sampling_rate_list_ (),
    uri_list_ (),
    spotify_user_ (),
    spotify_pass_ (),
    spotify_owner_ (),
    spotify_recover_lost_token_(false),
    spotify_allow_explicit_tracks_(false),
    spotify_preferred_bitrate_ (0),
    spotify_tracks_ (),
    spotify_artist_ (),
    spotify_album_ (),
    spotify_playlist_ (),
    spotify_track_id_ (),
    spotify_artist_id_ (),
    spotify_album_id_ (),
    spotify_playlist_id_ (),
    spotify_related_artists_(),
    spotify_featured_playlist_(),
    spotify_new_releases_(),
    spotify_recommendations_by_track_id_(),
    spotify_recommendations_by_artist_id_(),
    spotify_recommendations_by_genre_(),
    spotify_playlist_container_ (),
    spotify_playlist_type_(OMX_AUDIO_SpotifyPlaylistTypeUnknown),
    gmusic_user_ (),
    gmusic_pass_ (),
    gmusic_device_id_ (),
    gmusic_artist_ (),
    gmusic_album_ (),
    gmusic_playlist_ (),
    gmusic_station_ (),
    gmusic_genre_ (),
    gmusic_activity_ (),
    gmusic_promoted_ (),
    gmusic_tracks_ (),
    gmusic_podcast_ (),
    gmusic_library_ (),
    gmusic_free_station_ (),
    gmusic_feeling_lucky_station_ (),
    gmusic_additional_keywords_ (),
    gmusic_playlist_container_ (),
    gmusic_playlist_type_ (OMX_AUDIO_GmusicPlaylistTypeUnknown),
    gmusic_is_unlimited_search_ (false),
    gmusic_buffer_seconds_ (0),
    scloud_oauth_token_ (),
    scloud_user_stream_ (),
    scloud_user_likes_ (),
    scloud_user_playlist_ (),
    scloud_creator_ (),
    scloud_tracks_ (),
    scloud_playlists_ (),
    scloud_genres_ (),
    scloud_tags_ (),
    scloud_playlist_container_ (),
    scloud_playlist_type_ (OMX_AUDIO_SoundCloudPlaylistTypeUnknown),
    scloud_buffer_seconds_ (0),
    tunein_search_ (),
    tunein_category_ (),
    tunein_local_ (),
    tunein_music_ (),
    tunein_talk_ (),
    tunein_sports_ (),
    tunein_location_ (),
    tunein_podcasts_ (),
    tunein_trending_ (),
    tunein_search_type_filter_(),
    tunein_keywords_ (),
    tunein_playlist_container_ (),
    tunein_playlist_type_ (OMX_AUDIO_TuneinPlaylistTypeUnknown),
    tunein_search_type_ (OMX_AUDIO_TuneinSearchTypeAll),
    tunein_buffer_seconds_ (0),
    youtube_audio_stream_ (),
    youtube_audio_playlist_ (),
    youtube_audio_mix_ (),
    youtube_audio_search_ (),
    youtube_audio_mix_search_ (),
    youtube_audio_channel_uploads_ (),
    youtube_audio_channel_playlist_ (),
    youtube_playlist_container_ (),
    youtube_playlist_type_ (OMX_AUDIO_YoutubePlaylistTypeUnknown),
    youtube_buffer_seconds_ (0),
    plex_base_url_ (),
    plex_token_ (),
    plex_section_ (),
    plex_audio_tracks_ (),
    plex_audio_artist_ (),
    plex_audio_album_ (),
    plex_audio_playlist_ (),
    plex_playlist_container_ (),
    plex_playlist_type_ (OMX_AUDIO_PlexPlaylistTypeUnknown),
    plex_buffer_seconds_ (0),
    consume_functions_ (),
    all_global_options_ (),
    all_debug_options_ (),
    all_omx_options_ (),
    all_streaming_server_options_ (),
    all_streaming_client_options_ (),
    all_spotify_client_options_ (),
    all_gmusic_client_options_ (),
    all_scloud_client_options_ (),
    all_tunein_client_options_ (),
    all_youtube_client_options_ (),
    all_plex_client_options_ (),
    all_input_uri_options_ (),
    all_given_options_ ()
{
  init_global_options ();
  init_debug_options ();
  init_omx_options ();
  init_streaming_server_options ();
  init_streaming_client_options ();
  init_spotify_options ();
  init_gmusic_options ();
  init_scloud_options ();
  init_tunein_options ();
  init_youtube_options ();
  init_plex_options ();
  init_input_uri_option ();
}

int tiz::programopts::consume ()
{
  int rc = EXIT_FAILURE;
  bool config_file_ok = (0 == tiz_rcfile_status ());
  uint32_t given_options_count = 0;
  std::string error_msg;

  try
  {
    bool done = false;
    given_options_count = parse_command_line (argc_, argv_);
    if (given_options_count && (config_file_ok || vm_.count ("help")))
    {
      BOOST_FOREACH (consume_function_t consume_options, consume_functions_)
      {
        rc = consume_options (done, error_msg);
        if (done)
        {
          break;
        }
      }
    }
  }
  catch (std::exception &e)
  {
    error_msg.assign (e.what ());
  }

  if (EXIT_FAILURE == rc)
  {
    if (!given_options_count)
    {
      print_usage_help ();
    }
    else
    {
      if (!config_file_ok)
      {
        error_msg.assign (
            "Unable to find a valid configuration file (tizonia.conf). \nUse "
            "'tizonia --help config'");
      }
      if (error_msg.empty ())
      {
        error_msg.assign ("Invalid combination of program options.");
      }
      print_version ();
      print_license ();
      TIZ_PRINTF_C01 ("%s", error_msg.c_str ());
      printf ("\n\n");
    }
  }

  return rc;
}

void tiz::programopts::print_version () const
{
<<<<<<< HEAD
  TIZ_PRINTF_C04 ("tizonia %s. Copyright (C) 2019 Juan A. Rubio",
=======
  TIZ_PRINTF_BLU ("tizonia %s. Copyright (C) 2020 Juan A. Rubio\n",
>>>>>>> eed901e4
                  PACKAGE_VERSION);
  TIZ_PRINTF_C04 (
      "This software is part of the Tizonia project <https://tizonia.org>");
  printf ("\n");
}

void tiz::programopts::print_usage_help () const
{
  print_version ();
  print_license ();
  std::cout << " "
            << "Help topics:"
            << "\n\n";
  std::cout << "  "
            << "global        Global options available in combination with "
               "other features."
            << "\n";
  std::cout << "  "
            << "openmax       Various OpenMAX IL query options."
            << "\n";
  std::cout << "  "
            << "server        SHOUTcast/ICEcast streaming server options."
            << "\n";
  std::cout << "  "
            << "client        SHOUTcast/ICEcast streaming client options."
            << "\n";
#ifdef HAVE_LIBSPOTIFY
  std::cout << "  "
            << "spotify       Spotify options."
            << "\n";
#endif
  std::cout << "  "
            << "googlemusic   Google Play Music options."
            << "\n";
  std::cout << "  "
            << "soundcloud    SoundCloud options."
            << "\n";
  std::cout << "  "
            << "tunein        TuneIn options."
            << "\n";
  std::cout << "  "
            << "youtube       YouTube options."
            << "\n";
  std::cout << "  "
            << "plex          Plex options."
            << "\n";
  std::cout << "  "
            << "chromecast    Chromecast options."
            << "\n";
  std::cout << "  "
            << "proxy         Proxy server options."
            << "\n";
  std::cout << "  "
            << "keyboard      Keyboard control."
            << "\n";
  std::cout << "  "
            << "config        Configuration files."
            << "\n";
  std::cout << "  "
            << "examples      Some command-line examples."
            << "\n";

  std::cout << "\n"
            << "Use \"tizonia --help topic\"."
            << "\n";
}

void tiz::programopts::print_usage_feature (po::options_description &desc) const
{
  print_version ();
  print_license ();
  std::cout << desc << "\n";
}

void tiz::programopts::print_usage_keyboard () const
{
  print_version ();
  print_license ();
  printf ("Keyboard control:\n\n");
  printf ("   [p] skip to previous file.\n");
  printf ("   [n] skip to next file.\n");
  printf ("   [SPACE] pause playback.\n");
  printf ("   [+/-] increase/decrease volume.\n");
  printf ("   [m] mute.\n");
  printf ("   [q] quit.\n");
  printf ("\n");
}

void tiz::programopts::print_usage_config () const
{
  print_version ();
  print_license ();
  printf ("Configuration file: 'tizonia.conf'\n\n");
  printf (
      "Tizonia creates its config file in one of the following locations when it\n"
      "first starts (add your user credentials here):\n");
  printf (
      "    - Debian or AUR packages: $HOME/.config/tizonia/tizonia.conf\n"
      "    - Snap package: $HOME/snap/tizonia/current/.config/tizonia/tizonia.conf\n");
  printf (
      "\nExample configuration files may also be found at \n"
      "    - /etc/xdg/tizonia/tizonia.conf or \n"
      "    - /snap/tizonia/current/etc/xdg/tizonia/tizonia.conf.\n");

//
//  TODO: Think about how the following information could be provided to the
//  user, since it is probably more for a developer or power user.
//
//   printf (
//       "Tizonia finds its config file in one of these locations (in this "
//       "order):\n");
//   printf (
//       "1.   A file pointed by the $TIZONIA_RC_FILE environment "
//       "variable.\n");
//   printf ("2.   $HOME/.config/tizonia/tizonia.conf\n");
//   printf (
//       "3.   A directory in $XDG_CONFIG_DIRS + "
//       "/tizonia/tizonia.conf\n");
//   printf ("4.                  /etc/tizonia/tizonia.conf\n\n");
}

void tiz::programopts::print_usage_examples () const
{
  print_version ();
  print_license ();
  printf ("Examples:\n\n");
  printf (" tizonia ~/Music\n\n");
  printf ("    * Decodes every supported file in the '~/Music' directory)\n");
  printf ("    * File formats currently supported for playback:\n");
  printf (
      "      * mp3, mp2, m2a, aac, (.aac only) flac (.flac, .ogg, .oga),\n"
      "        opus (.opus, .ogg, .oga), vorbis (.ogg, .oga), wav, aiff, "
      "aif.\n");
  printf (
      "\n tizonia --sampling-rates=44100,48000 -p 8011 --stream ~/Music\n\n");
  printf ("    * Streams files from the '~/Music' directory.\n");
  printf ("    * File formats currently supported for streaming: mp3.\n");
  printf ("    * Sampling rates other than [44100,4800] are ignored.\n");
  printf ("\n");
}

void tiz::programopts::set_option_handler (const std::string &option,
                                           const option_handler_t handler)
{
  option_handlers_map_.insert (std::make_pair (option, handler));
}

bool tiz::programopts::shuffle () const
{
  return shuffle_;
}

bool tiz::programopts::recurse () const
{
  return recurse_;
}

bool tiz::programopts::daemon () const
{
  return daemon_;
}

const std::string &tiz::programopts::chromecast_name_or_ip () const
{
  return chromecast_name_or_ip_;
}

const std::string &tiz::programopts::proxy_server () const
{
  return proxy_server_;
}

const std::string &tiz::programopts::proxy_user () const
{
  return proxy_user_;
}

const std::string &tiz::programopts::proxy_password () const
{
  return proxy_password_;
}

const std::string &tiz::programopts::log_dir () const
{
  return log_dir_;
}

bool tiz::programopts::debug_info () const
{
  return debug_info_;
}

const std::string &tiz::programopts::component_name () const
{
  return comp_name_;
}

const std::string &tiz::programopts::component_role () const
{
  return role_name_;
}

int tiz::programopts::port () const
{
  return port_;
}

const std::string &tiz::programopts::station_name () const
{
  return station_name_;
}

const std::string &tiz::programopts::station_genre () const
{
  return station_genre_;
}

bool tiz::programopts::icy_metadata () const
{
  return !no_icy_metadata_;
}

const std::string &tiz::programopts::bitrates () const
{
  return bitrates_;
}

const std::vector< std::string > &tiz::programopts::bitrate_list () const
{
  return bitrate_list_;
}

const std::string &tiz::programopts::sampling_rates () const
{
  return sampling_rates_;
}

const std::vector< int > &tiz::programopts::sampling_rate_list () const
{
  return sampling_rate_list_;
}

const std::vector< std::string > &tiz::programopts::uri_list () const
{
  return uri_list_;
}

const std::string &tiz::programopts::spotify_user () const
{
  return spotify_user_;
}

const std::string &tiz::programopts::spotify_password () const
{
  return spotify_pass_;
}

const std::string &tiz::programopts::spotify_owner () const
{
  return spotify_owner_;
}

bool tiz::programopts::spotify_recover_lost_token () const
{
  return spotify_recover_lost_token_;
}

bool tiz::programopts::spotify_allow_explicit_tracks () const
{
  return spotify_allow_explicit_tracks_;
}

uint32_t tiz::programopts::spotify_preferred_bitrate () const
{
  return spotify_preferred_bitrate_;
}

const std::vector< std::string >
    &tiz::programopts::spotify_playlist_container ()
{
  spotify_playlist_container_.clear ();
  if (!spotify_tracks_.empty ())
  {
    spotify_playlist_container_.push_back (spotify_tracks_);
  }
  else if (!spotify_artist_.empty ())
  {
    spotify_playlist_container_.push_back (spotify_artist_);
  }
  else if (!spotify_album_.empty ())
  {
    spotify_playlist_container_.push_back (spotify_album_);
  }
  else if (!spotify_playlist_.empty ())
  {
    spotify_playlist_container_.push_back (spotify_playlist_);
  }
  else if (!spotify_track_id_.empty ())
  {
    spotify_playlist_container_.push_back (spotify_track_id_);
  }
  else if (!spotify_artist_id_.empty ())
  {
    spotify_playlist_container_.push_back (spotify_artist_id_);
  }
  else if (!spotify_album_id_.empty ())
  {
    spotify_playlist_container_.push_back (spotify_album_id_);
  }
  else if (!spotify_playlist_id_.empty ())
  {
    spotify_playlist_container_.push_back (spotify_playlist_id_);
  }
  else if (!spotify_related_artists_.empty ())
  {
    spotify_playlist_container_.push_back (spotify_related_artists_);
  }
  else if (!spotify_featured_playlist_.empty ())
  {
    spotify_playlist_container_.push_back (spotify_featured_playlist_);
  }
  else if (!spotify_new_releases_.empty ())
  {
    spotify_playlist_container_.push_back (spotify_new_releases_);
  }
  else if (!spotify_recommendations_by_track_id_.empty ())
  {
    spotify_playlist_container_.push_back (spotify_recommendations_by_track_id_);
  }
  else if (!spotify_recommendations_by_artist_id_.empty ())
  {
    spotify_playlist_container_.push_back (spotify_recommendations_by_artist_id_);
  }
  else if (!spotify_recommendations_by_genre_.empty ())
  {
    spotify_playlist_container_.push_back (spotify_recommendations_by_genre_);
  }
  else
  {
    assert (0);
  }
  return spotify_playlist_container_;
}

OMX_TIZONIA_AUDIO_SPOTIFYPLAYLISTTYPE
tiz::programopts::spotify_playlist_type ()
{
  if (!spotify_tracks_.empty ())
  {
    spotify_playlist_type_ = OMX_AUDIO_SpotifyPlaylistTypeTracks;
  }
  else if (!spotify_artist_.empty ())
  {
    spotify_playlist_type_ = OMX_AUDIO_SpotifyPlaylistTypeArtist;
  }
  else if (!spotify_album_.empty ())
  {
    spotify_playlist_type_ = OMX_AUDIO_SpotifyPlaylistTypeAlbum;
  }
  else if (!spotify_playlist_.empty ())
  {
    spotify_playlist_type_ = OMX_AUDIO_SpotifyPlaylistTypePlaylist;
  }
  else if (!spotify_track_id_.empty ())
  {
    spotify_playlist_type_ = OMX_AUDIO_SpotifyPlaylistTypeTrackId;
  }
  else if (!spotify_artist_id_.empty ())
  {
    spotify_playlist_type_ = OMX_AUDIO_SpotifyPlaylistTypeArtistId;
  }
  else if (!spotify_album_id_.empty ())
  {
    spotify_playlist_type_ = OMX_AUDIO_SpotifyPlaylistTypeAlbumId;
  }
  else if (!spotify_playlist_id_.empty ())
  {
    spotify_playlist_type_ = OMX_AUDIO_SpotifyPlaylistTypePlaylistId;
  }
  else if (!spotify_related_artists_.empty ())
  {
    spotify_playlist_type_ = OMX_AUDIO_SpotifyPlaylistTypeRelatedArtists;
  }
  else if (!spotify_featured_playlist_.empty ())
  {
    spotify_playlist_type_ = OMX_AUDIO_SpotifyPlaylistTypeFeaturedPlaylist;
  }
  else if (!spotify_new_releases_.empty ())
  {
    spotify_playlist_type_ = OMX_AUDIO_SpotifyPlaylistTypeNewReleases;
  }
  else if (!spotify_recommendations_by_track_id_.empty ())
  {
    spotify_playlist_type_ = OMX_AUDIO_SpotifyPlaylistTypeRecommendationsByTrackId;
  }
  else if (!spotify_recommendations_by_artist_id_.empty ())
  {
    spotify_playlist_type_ = OMX_AUDIO_SpotifyPlaylistTypeRecommendationsByArtistId;
  }
  else if (!spotify_recommendations_by_genre_.empty ())
  {
    spotify_playlist_type_ = OMX_AUDIO_SpotifyPlaylistTypeRecommendationsByGenre;
  }

  return spotify_playlist_type_;
}

const std::string &tiz::programopts::gmusic_user () const
{
  return gmusic_user_;
}

const std::string &tiz::programopts::gmusic_password () const
{
  return gmusic_pass_;
}

const std::string &tiz::programopts::gmusic_device_id () const
{
  return gmusic_device_id_;
}

const std::vector< std::string > &tiz::programopts::gmusic_playlist_container ()
{
  gmusic_playlist_container_.clear ();
  if (!gmusic_library_.empty ())
  {
    // With gmusic library option, no playlist "name" is actually
    // required. But this helps keeping track of what is in the container.
    gmusic_playlist_container_.push_back (gmusic_library_);
  }
  else if (!gmusic_tracks_.empty ())
  {
    gmusic_playlist_container_.push_back (gmusic_tracks_);
  }
  else if (!gmusic_artist_.empty ())
  {
    gmusic_playlist_container_.push_back (gmusic_artist_);
  }
  else if (!gmusic_album_.empty ())
  {
    gmusic_playlist_container_.push_back (gmusic_album_);
  }
  else if (!gmusic_playlist_.empty ())
  {
    gmusic_playlist_container_.push_back (gmusic_playlist_);
  }
  else if (!gmusic_station_.empty ())
  {
    gmusic_playlist_container_.push_back (gmusic_station_);
  }
  else if (!gmusic_genre_.empty ())
  {
    gmusic_playlist_container_.push_back (gmusic_genre_);
  }
  else if (!gmusic_activity_.empty ())
  {
    gmusic_playlist_container_.push_back (gmusic_activity_);
  }
  else if (!gmusic_podcast_.empty ())
  {
    gmusic_playlist_container_.push_back (gmusic_podcast_);
  }
  else if (!gmusic_free_station_.empty ())
  {
    gmusic_playlist_container_.push_back (gmusic_free_station_);
  }
  else if (!gmusic_promoted_.empty ())
  {
    // With gmusic promoted songs option, no playlist "name" is actually
    // required. But this helps keeping track of what is in the container.
    gmusic_playlist_container_.push_back (gmusic_promoted_);
  }
  else if (!gmusic_feeling_lucky_station_.empty ())
  {
    gmusic_playlist_container_.push_back (gmusic_feeling_lucky_station_);
  }
  else
  {
    assert (0);
  }
  return gmusic_playlist_container_;
}

OMX_TIZONIA_AUDIO_GMUSICPLAYLISTTYPE
tiz::programopts::gmusic_playlist_type ()
{
  if (!gmusic_library_.empty ())
  {
    gmusic_playlist_type_ = OMX_AUDIO_GmusicPlaylistTypeLibrary;
  }
  else if (!gmusic_tracks_.empty ())
  {
    gmusic_playlist_type_ = OMX_AUDIO_GmusicPlaylistTypeTracks;
  }
  else if (!gmusic_artist_.empty ())
  {
    gmusic_playlist_type_ = OMX_AUDIO_GmusicPlaylistTypeArtist;
  }
  else if (!gmusic_album_.empty ())
  {
    gmusic_playlist_type_ = OMX_AUDIO_GmusicPlaylistTypeAlbum;
  }
  else if (!gmusic_playlist_.empty ())
  {
    gmusic_playlist_type_ = OMX_AUDIO_GmusicPlaylistTypeUser;
  }
  else if (!gmusic_station_.empty () || !gmusic_feeling_lucky_station_.empty ())
  {
    gmusic_playlist_type_ = OMX_AUDIO_GmusicPlaylistTypeStation;
  }
  else if (!gmusic_genre_.empty ())
  {
    gmusic_playlist_type_ = OMX_AUDIO_GmusicPlaylistTypeGenre;
  }
  else if (!gmusic_activity_.empty ())
  {
    gmusic_playlist_type_ = OMX_AUDIO_GmusicPlaylistTypeSituation;
  }
  else if (!gmusic_podcast_.empty ())
  {
    gmusic_playlist_type_ = OMX_AUDIO_GmusicPlaylistTypePodcast;
  }
  else if (!gmusic_free_station_.empty ())
  {
    gmusic_playlist_type_ = OMX_AUDIO_GmusicPlaylistTypeFreeStation;
  }
  else if (!gmusic_promoted_.empty ())
  {
    gmusic_playlist_type_ = OMX_AUDIO_GmusicPlaylistTypePromotedTracks;
  }
  else
  {
    gmusic_playlist_type_ = OMX_AUDIO_GmusicPlaylistTypeUnknown;
  }

  return gmusic_playlist_type_;
}

const std::string &
tiz::programopts::gmusic_additional_keywords () const
{
  return gmusic_additional_keywords_;
}

bool tiz::programopts::gmusic_is_unlimited_search () const
{
  return gmusic_is_unlimited_search_;
}

uint32_t tiz::programopts::gmusic_buffer_seconds () const
{
  return buffer_seconds_ ? buffer_seconds_ : gmusic_buffer_seconds_;
}

const std::string &tiz::programopts::scloud_oauth_token () const
{
  return scloud_oauth_token_;
}

const std::vector< std::string > &tiz::programopts::scloud_playlist_container ()
{
  scloud_playlist_container_.clear ();
  if (!scloud_user_stream_.empty ())
  {
    scloud_playlist_container_.push_back (scloud_user_stream_);
  }
  else if (!scloud_user_likes_.empty ())
  {
    scloud_playlist_container_.push_back (scloud_user_likes_);
  }
  else if (!scloud_user_playlist_.empty ())
  {
    scloud_playlist_container_.push_back (scloud_user_playlist_);
  }
  else if (!scloud_creator_.empty ())
  {
    scloud_playlist_container_.push_back (scloud_creator_);
  }
  else if (!scloud_tracks_.empty ())
  {
    scloud_playlist_container_.push_back (scloud_tracks_);
  }
  else if (!scloud_playlists_.empty ())
  {
    scloud_playlist_container_.push_back (scloud_playlists_);
  }
  else if (!scloud_genres_.empty ())
  {
    scloud_playlist_container_.push_back (scloud_genres_);
  }
  else if (!scloud_tags_.empty ())
  {
    scloud_playlist_container_.push_back (scloud_tags_);
  }
  else
  {
    assert (0);
  }
  return scloud_playlist_container_;
}

OMX_TIZONIA_AUDIO_SOUNDCLOUDPLAYLISTTYPE
tiz::programopts::scloud_playlist_type ()
{
  if (!scloud_user_stream_.empty ())
  {
    scloud_playlist_type_ = OMX_AUDIO_SoundCloudPlaylistTypeUserStream;
  }
  else if (!scloud_user_likes_.empty ())
  {
    scloud_playlist_type_ = OMX_AUDIO_SoundCloudPlaylistTypeUserLikes;
  }
  else if (!scloud_user_playlist_.empty ())
  {
    scloud_playlist_type_ = OMX_AUDIO_SoundCloudPlaylistTypeUserPlaylist;
  }
  else if (!scloud_creator_.empty ())
  {
    scloud_playlist_type_ = OMX_AUDIO_SoundCloudPlaylistTypeCreator;
  }
  else if (!scloud_tracks_.empty ())
  {
    scloud_playlist_type_ = OMX_AUDIO_SoundCloudPlaylistTypeTracks;
  }
  else if (!scloud_playlists_.empty ())
  {
    scloud_playlist_type_ = OMX_AUDIO_SoundCloudPlaylistTypePlaylists;
  }
  else if (!scloud_genres_.empty ())
  {
    scloud_playlist_type_ = OMX_AUDIO_SoundCloudPlaylistTypeGenres;
  }
  else if (!scloud_tags_.empty ())
  {
    scloud_playlist_type_ = OMX_AUDIO_SoundCloudPlaylistTypeTags;
  }
  else
  {
    scloud_playlist_type_ = OMX_AUDIO_SoundCloudPlaylistTypeUnknown;
  }

  return scloud_playlist_type_;
}

uint32_t tiz::programopts::scloud_buffer_seconds () const
{
  return buffer_seconds_ ? buffer_seconds_ : scloud_buffer_seconds_;
}

const std::vector< std::string > &tiz::programopts::tunein_playlist_container ()
{
  if (!tunein_search_.empty ())
  {
    tunein_playlist_container_.push_back (tunein_search_);
    BOOST_FOREACH (std::string keyword, tunein_keywords_)
    {
      tunein_playlist_container_.push_back (keyword);
    }
  }
  else if (!tunein_category_.empty ())
  {
    BOOST_FOREACH (std::string keyword, tunein_keywords_)
    {
      tunein_playlist_container_.push_back (keyword);
    }
  }
  else
  {
    assert (0);
  }
  return tunein_playlist_container_;
}

OMX_TIZONIA_AUDIO_TUNEINPLAYLISTTYPE
tiz::programopts::tunein_playlist_type ()
{
  if (!tunein_search_.empty ())
  {
    tunein_playlist_type_ = OMX_AUDIO_TuneinPlaylistTypeRadios;
  }
  else if (!tunein_category_.empty ())
  {
    tunein_playlist_type_ = OMX_AUDIO_TuneinPlaylistTypeCategory;
  }
  else
  {
    tunein_playlist_type_ = OMX_AUDIO_TuneinPlaylistTypeUnknown;
  }

  return tunein_playlist_type_;
}

OMX_TIZONIA_AUDIO_TUNEINSEARCHTYPE
tiz::programopts::tunein_search_type ()
{
  if (!tunein_search_type_filter_.compare ("stations"))
  {
    tunein_search_type_ = OMX_AUDIO_TuneinSearchTypeStations;
  }
  else if (!tunein_search_type_filter_.compare ("shows"))
  {
    tunein_search_type_ = OMX_AUDIO_TuneinSearchTypeShows;
  }
  else
  {
    tunein_search_type_ = OMX_AUDIO_TuneinSearchTypeAll;
  }

  return tunein_search_type_ ;
}

uint32_t tiz::programopts::tunein_buffer_seconds () const
{
  return buffer_seconds_ ? buffer_seconds_ : tunein_buffer_seconds_;
}

const std::vector< std::string >
    &tiz::programopts::youtube_playlist_container ()
{
  youtube_playlist_container_.clear ();
  if (!youtube_audio_stream_.empty ())
  {
    youtube_playlist_container_.push_back (youtube_audio_stream_);
  }
  else if (!youtube_audio_playlist_.empty ())
  {
    youtube_playlist_container_.push_back (youtube_audio_playlist_);
  }
  else if (!youtube_audio_mix_.empty ())
  {
    youtube_playlist_container_.push_back (youtube_audio_mix_);
  }
  else if (!youtube_audio_search_.empty ())
  {
    youtube_playlist_container_.push_back (youtube_audio_search_);
  }
  else if (!youtube_audio_mix_search_.empty ())
  {
    youtube_playlist_container_.push_back (youtube_audio_mix_search_);
  }
  else if (!youtube_audio_channel_uploads_.empty ())
  {
    youtube_playlist_container_.push_back (youtube_audio_channel_uploads_);
  }
  else if (!youtube_audio_channel_playlist_.empty ())
  {
    youtube_playlist_container_.push_back (youtube_audio_channel_playlist_);
  }
  else
  {
    assert (0);
  }
  return youtube_playlist_container_;
}

OMX_TIZONIA_AUDIO_YOUTUBEPLAYLISTTYPE
tiz::programopts::youtube_playlist_type ()
{
  if (!youtube_audio_stream_.empty ())
  {
    youtube_playlist_type_ = OMX_AUDIO_YoutubePlaylistTypeAudioStream;
  }
  else if (!youtube_audio_playlist_.empty ())
  {
    youtube_playlist_type_ = OMX_AUDIO_YoutubePlaylistTypeAudioPlaylist;
  }
  else if (!youtube_audio_mix_.empty ())
  {
    youtube_playlist_type_ = OMX_AUDIO_YoutubePlaylistTypeAudioMix;
  }
  else if (!youtube_audio_search_.empty ())
  {
    youtube_playlist_type_ = OMX_AUDIO_YoutubePlaylistTypeAudioSearch;
  }
  else if (!youtube_audio_mix_search_.empty ())
  {
    youtube_playlist_type_ = OMX_AUDIO_YoutubePlaylistTypeAudioMixSearch;
  }
  else if (!youtube_audio_channel_uploads_.empty ())
  {
    youtube_playlist_type_ = OMX_AUDIO_YoutubePlaylistTypeAudioChannelUploads;
  }
  else if (!youtube_audio_channel_playlist_.empty ())
  {
    youtube_playlist_type_ = OMX_AUDIO_YoutubePlaylistTypeAudioChannelPlaylist;
  }
  else
  {
    youtube_playlist_type_ = OMX_AUDIO_YoutubePlaylistTypeUnknown;
  }

  return youtube_playlist_type_;
}

uint32_t tiz::programopts::youtube_buffer_seconds () const
{
  return buffer_seconds_ ? buffer_seconds_ : youtube_buffer_seconds_;
}

const std::string &tiz::programopts::plex_base_url () const
{
  return plex_base_url_;
}

const std::string &tiz::programopts::plex_token () const
{
  return plex_token_;
}

const std::string &tiz::programopts::plex_section () const
{
  return plex_section_;
}

const std::vector< std::string > &tiz::programopts::plex_playlist_container ()
{
  plex_playlist_container_.clear ();
  if (!plex_audio_tracks_.empty ())
  {
    plex_playlist_container_.push_back (plex_audio_tracks_);
  }
  else if (!plex_audio_artist_.empty ())
  {
    plex_playlist_container_.push_back (plex_audio_artist_);
  }
  else if (!plex_audio_album_.empty ())
  {
    plex_playlist_container_.push_back (plex_audio_album_);
  }
  else if (!plex_audio_playlist_.empty ())
  {
    plex_playlist_container_.push_back (plex_audio_playlist_);
  }
  else
  {
    assert (0);
  }
  return plex_playlist_container_;
}

OMX_TIZONIA_AUDIO_PLEXPLAYLISTTYPE
tiz::programopts::plex_playlist_type ()
{
  if (!plex_audio_tracks_.empty ())
  {
    plex_playlist_type_ = OMX_AUDIO_PlexPlaylistTypeAudioTracks;
  }
  else if (!plex_audio_artist_.empty ())
  {
    plex_playlist_type_ = OMX_AUDIO_PlexPlaylistTypeAudioArtist;
  }
  else if (!plex_audio_album_.empty ())
  {
    plex_playlist_type_ = OMX_AUDIO_PlexPlaylistTypeAudioAlbum;
  }
  else if (!plex_audio_playlist_.empty ())
  {
    plex_playlist_type_ = OMX_AUDIO_PlexPlaylistTypeAudioPlaylist;
  }
  else
  {
    plex_playlist_type_ = OMX_AUDIO_PlexPlaylistTypeUnknown;
  }

  return plex_playlist_type_;
}

uint32_t tiz::programopts::plex_buffer_seconds () const
{
  return buffer_seconds_ ? buffer_seconds_ : plex_buffer_seconds_;
}

void tiz::programopts::print_license () const
{
  TIZ_PRINTF_C02 (
      "GNU Lesser GPL version 3 <http://gnu.org/licenses/lgpl.html>");
  TIZ_PRINTF_C02 (
      "This is free software: you are free to change and redistribute it.");
  TIZ_PRINTF_C02 ("There is NO WARRANTY, to the extent permitted by law.");
  printf ("\n");
}

void tiz::programopts::init_global_options ()
{
  global_.add_options ()
      /* TIZ_CLASS_COMMENT: This is to avoid the clang formatter messing up
         these lines*/
      ("help,h",
       greedy_implicit_value< std::string > (&help_option_)
           ->implicit_value (std::string ("help")),
       "Print a usage message for a specific help topic (e.g. global, "
       "openmax, server, spotify, googlemusic, soundcloud, etc).")
      /* TIZ_CLASS_COMMENT: */
      ("version,v", "Print the version information.")
      /* TIZ_CLASS_COMMENT: */
      ("recurse,r", po::bool_switch (&recurse_)->default_value (false),
       "Recursively process a given path.")
      /* TIZ_CLASS_COMMENT: */
      ("shuffle,s", po::bool_switch (&shuffle_)->default_value (false),
       "Shuffle the playlist.")
      /* TIZ_CLASS_COMMENT: */
      ("daemon,d", po::bool_switch (&daemon_)->default_value (false),
       "Run in the background.")
      /* TIZ_CLASS_COMMENT: */
      ("cast,c", po::value (&chromecast_name_or_ip_),
       "Cast to a Chromecast device (arg: device name or ip address). "
       "Available in combination with Google Play Music, SoundCloud, "
       "YouTube, TuneIn and HTTP radio stations.")
      /* TIZ_CLASS_COMMENT: */
      ("buffer-seconds,b", po::value (&buffer_seconds_),
       "Size of the buffer (in seconds) to be used while downloading streams. "
       "Increase in case of cuts in gmusic, scloud, youtube or plex.")
      /* TIZ_CLASS_COMMENT: */
      ("proxy-server", po::value (&proxy_server_),
       "Url to the proxy server that should be used. (not required if provided "
       "via config file).")
      /* TIZ_CLASS_COMMENT: */
      ("proxy-user", po::value (&proxy_user_),
       "User name to be used during proxy server authentication (not required "
       "if provided via config file).")
      /* TIZ_CLASS_COMMENT: */
      ("proxy-password", po::value (&proxy_password_),
       "Password to be used during proxy server authentication (not required "
       "if provided via config file).");

  register_consume_function (&tiz::programopts::consume_global_options);
  // TODO: help and version are not included. These should be moved out of
  // "global" and into its own category: "info"
  all_global_options_
      = boost::assign::list_of ("recurse") ("shuffle") ("daemon") ("cast") (
            "buffer-seconds") ("proxy-server") ("proxy-user") ("proxy-password")
            .convert_to_container< std::vector< std::string > > ();

  // Even though --cast is a global option, we also initialise here a
  // 'chromecast' option description for the purpose of displaying it with the
  // --help command, which provides a little more visibility.
  chromecast_.add_options ()
      /* TIZ_CLASS_COMMENT: */
      ("cast,c", po::value (&chromecast_name_or_ip_),
       "Cast to a Chromecast device (arg: device name, 'friendly' name or ip address). "
       "Available in combination with Google Play Music, SoundCloud, "
       "YouTube, Plex and HTTP radio stations.");

  // We also initialise here a 'proxy' option description for the purpose
  // of displaying it with the --help command.
  proxy_.add_options ()
      /* TIZ_CLASS_COMMENT: */
      ("proxy-server", po::value (&proxy_server_),
       "Url to the proxy server that should be used (only works with the "
       "Spotify service at the moment, not required if provided "
       "via config file). The format is protocol://<host>:port (where protocol "
       "is http/https/socks4/socks5")
      /* TIZ_CLASS_COMMENT: */
      ("proxy-user", po::value (&proxy_user_),
       "User name to be used during proxy server authentication (only works "
       "with the Spotify service at the moment, not required "
       "if provided via config file).")
      /* TIZ_CLASS_COMMENT: */
      ("proxy-password", po::value (&proxy_password_),
       "Password to be used during proxy server authentication (only works with "
       "the Spotify service at the moment, not required "
       "if provided via config file).");
}

void tiz::programopts::init_debug_options ()
{
  debug_.add_options ()
      /* TIZ_CLASS_COMMENT: This is to avoid the clang formatter messing up
         these lines*/
      ("log-directory", po::value (&log_dir_),
       "The directory to be used for the debug trace file.") (
          "debug-info", po::bool_switch (&debug_info_)->default_value (false),
          "Print debug-related information.")
      /* TIZ_CLASS_COMMENT: */
      ;
  register_consume_function (&tiz::programopts::consume_debug_options);
  all_debug_options_
      = boost::assign::list_of ("log-directory") ("debug-info")
            .convert_to_container< std::vector< std::string > > ();
}

void tiz::programopts::init_omx_options ()
{
  omx_.add_options ()
      /* TIZ_CLASS_COMMENT: This is to avoid the clang formatter messing up
         these lines*/
      ("comp-list,L", "Enumerate all the OpenMAX IL components in the system.")
      /* TIZ_CLASS_COMMENT: */
      ("roles-of-comp,R", po::value (&comp_name_),
       "Display the OpenMAX IL roles found in component <arg>.")
      /* TIZ_CLASS_COMMENT: */
      ("comps-of-role,C", po::value (&role_name_),
       "Display the OpenMAX IL components that implement role <arg>.")
      /* TIZ_CLASS_COMMENT: */
      ;
  register_consume_function (&tiz::programopts::consume_omx_options);
  all_omx_options_
      = boost::assign::list_of ("comp-list") ("roles-of-comp") ("comps-of-role")
            .convert_to_container< std::vector< std::string > > ();
}

void tiz::programopts::init_streaming_server_options ()
{
  server_.add_options ()
      /* TIZ_CLASS_COMMENT: This is to avoid the clang formatter messing up
         these lines*/
      ("server",
       "Stream media files using the SHOUTcast/ICEcast streaming protocol.")
      /* TIZ_CLASS_COMMENT: */
      ("port,p", po::value (&port_),
       "TCP port to be used for Icecast/SHOUTcast streaming. Optional. "
       "Default: 8010.")
      /* TIZ_CLASS_COMMENT: */
      ("station-name", po::value (&station_name_),
       "The Icecast/SHOUTcast station name. Optional.")
      /* TIZ_CLASS_COMMENT: */
      ("station-genre", po::value (&station_genre_),
       "The Icecast/SHOUTcast station genre. Optional.")
      /* TIZ_CLASS_COMMENT: */
      ("no-icy-metadata", po::bool_switch (&no_icy_metadata_),
       "Disables Icecast/SHOUTcast metadata in the stream. Optional.")
      /* TIZ_CLASS_COMMENT: */
      ("bitrate-modes", po::value (&bitrates_),
       "A comma-separated list of "
       "bitrate modes (e.g. 'CBR,VBR'). Only media with these bitrate modes "
       "will be streamed. Optional. Default: any.")
      /* TIZ_CLASS_COMMENT: */
      ("sampling-rates", po::value (&sampling_rates_),
       "A comma-separated list of sampling rates. Only media with these rates "
       "will be streamed."
       "Optional. Default: any.");

  // Give a default value to the bitrate list
  bitrates_ = std::string ("CBR,VBR");
  boost::split (bitrate_list_, bitrates_, boost::is_any_of (","));
  register_consume_function (
      &tiz::programopts::consume_streaming_server_options);
  all_streaming_server_options_
      = boost::assign::list_of ("server") ("port") ("station-name") (
            "station-genre") ("no-icy-metadata") ("bitrate-modes") (
            "sampling-rates")
            .convert_to_container< std::vector< std::string > > ();
}

void tiz::programopts::init_streaming_client_options ()
{
  client_.add_options ()
      /* TIZ_CLASS_COMMENT: */
      ("station-id", po::value (&station_name_),
       "Give a name/id to the remote stream. Optional.");
  register_consume_function (
      &tiz::programopts::consume_streaming_client_options);
  all_streaming_client_options_
      = boost::assign::list_of ("station-id")
            .convert_to_container< std::vector< std::string > > ();
}

void tiz::programopts::init_spotify_options ()
{
#ifdef HAVE_LIBSPOTIFY
  spotify_.add_options ()
      /* TIZ_CLASS_COMMENT: */
      ("spotify-user", po::value (&spotify_user_),
       "Spotify user name  (not required if provided via config file).")
      /* TIZ_CLASS_COMMENT: */
      ("spotify-password", po::value (&spotify_pass_),
       "Spotify user password  (not required if provided via config file).")
      /* TIZ_CLASS_COMMENT: */
      ("spotify-owner", po::value (&spotify_owner_),
       "The owner of the playlist  (this is optional: use in conjunction with "
       "--spotify-playlist or --spotify-playlist-id).")
      /* TIZ_CLASS_COMMENT: */
      ("spotify-recover-lost-token",
       po::bool_switch (&spotify_recover_lost_token_)->default_value (false),
       "Allow Tizonia to recover the play token and keep playing after a "
       "spurious token loss (default: false).")
      /* TIZ_CLASS_COMMENT: */
      ("spotify-allow-explicit-tracks",
       po::bool_switch (&spotify_allow_explicit_tracks_)->default_value (false),
       "Allow Tizonia to play explicit tracks from Spotify (default: false).")
      /* TIZ_CLASS_COMMENT: */
      ("spotify-preferred-bitrate",
       po::value (&spotify_preferred_bitrate_),
       "Preferred Spotify bitrate (kbps) (320, 160 or 96; default: 320).")
      /* TIZ_CLASS_COMMENT: */
      ("spotify-tracks", po::value (&spotify_tracks_),
       "Search and play from Spotify by track name.")
      /* TIZ_CLASS_COMMENT: */
      ("spotify-artist", po::value (&spotify_artist_),
       "Search and play from Spotify by artist name.")
      /* TIZ_CLASS_COMMENT: */
      ("spotify-album", po::value (&spotify_album_),
       "Search and play from Spotify by album name.")
      /* TIZ_CLASS_COMMENT: */
      ("spotify-playlist", po::value (&spotify_playlist_),
       "Search and play public playlists (owner is assumed the current user, "
       "unless --spotify-owner is provided).")
      /* TIZ_CLASS_COMMENT: */
      ("spotify-track-id", po::value (&spotify_track_id_),
       "Play from Spotify by track ID, URI or URL.")
      /* TIZ_CLASS_COMMENT: */
      ("spotify-artist-id", po::value (&spotify_artist_id_),
       "Play from Spotify by artist ID, URI or URL.")
      /* TIZ_CLASS_COMMENT: */
      ("spotify-album-id", po::value (&spotify_album_id_),
       "Play from Spotify by album ID, URI or URL.")
      /* TIZ_CLASS_COMMENT: */
      ("spotify-playlist-id", po::value (&spotify_playlist_id_),
       "Play public playlists from Spotify by ID, URI or URL "
       "(owner is assumed the current user, "
       "unless --spotify-owner is provided).")
      /* TIZ_CLASS_COMMENT: */
      ("spotify-related-artists", po::value (&spotify_related_artists_),
       "Search and play from Spotify the top songs from "
       "a selection of related artists.")
      /* TIZ_CLASS_COMMENT: */
      ("spotify-featured-playlist", po::value (&spotify_featured_playlist_),
       "Search and play a featured playlist from Spotify.")
      /* TIZ_CLASS_COMMENT: */
      ("spotify-new-releases", po::value (&spotify_new_releases_),
       "Search and play a newly released album from Spotify.")
      /* TIZ_CLASS_COMMENT: */
      ("spotify-recommendations-by-track-id",
       po::value (&spotify_recommendations_by_track_id_),
       "Play Spotify recommendations by track ID, URI or URL")
      /* TIZ_CLASS_COMMENT: */
      ("spotify-recommendations-by-artist-id",
       po::value (&spotify_recommendations_by_artist_id_),
       "Play Spotify recommendations by artist ID, URI or URL.")
      /* TIZ_CLASS_COMMENT: */
      ("spotify-recommendations-by-genre",
       po::value (&spotify_recommendations_by_genre_),
       "Play Spotify recommendations by genre name.");

  register_consume_function (&tiz::programopts::consume_spotify_client_options);
  all_spotify_client_options_
      = boost::assign::list_of ("spotify-user") ("spotify-password") (
            "spotify-owner") ("spotify-recover-lost-token") (
            "spotify-allow-explicit-tracks") ("spotify-preferred-bitrate") (
            "spotify-tracks") ("spotify-artist") ("spotify-album") (
            "spotify-playlist") ("spotify-track-id") ("spotify-artist-id") (
            "spotify-album-id") ("spotify-playlist-id") (
            "spotify-related-artists") ("spotify-featured-playlist") (
            "spotify-new-releases") ("spotify-recommendations-by-track-id") (
            "spotify-recommendations-by-artist-id") (
            "spotify-recommendations-by-genre")
            .convert_to_container< std::vector< std::string > > ();
#endif
}

void tiz::programopts::init_gmusic_options ()
{
  gmusic_.add_options ()
      /* TIZ_CLASS_COMMENT: */
      ("gmusic-user", po::value (&gmusic_user_),
       "Google Play Music user name (not required if provided via config "
       "file).")
      /* TIZ_CLASS_COMMENT: */
      ("gmusic-password", po::value (&gmusic_pass_),
       "Google Play Music user's password (not required if provided via config "
       "file).")
      /* TIZ_CLASS_COMMENT: */
      ("gmusic-device-id", po::value (&gmusic_device_id_),
       "Google Play Music device id (not required if provided via config "
       "file).")
      /* TIZ_CLASS_COMMENT: */
      ("gmusic-additional-keywords", po::value (&gmusic_additional_keywords_),
       "Additional search keywords (this is optional: use in conjunction with"
       "--gmusic-unlimited-activity).")
      /* TIZ_CLASS_COMMENT: */
      ("gmusic-library", "Play all tracks from the user's library.")
      /* TIZ_CLASS_COMMENT: */
      ("gmusic-tracks", po::value (&gmusic_tracks_),
       "Play tracks from the user's library by track name.")
      /* TIZ_CLASS_COMMENT: */
      ("gmusic-artist", po::value (&gmusic_artist_),
       "Play tracks from the user's library by artist.")
      /* TIZ_CLASS_COMMENT: */
      ("gmusic-album", po::value (&gmusic_album_),
       "Play an album from the user's library.")
      /* TIZ_CLASS_COMMENT: */
      ("gmusic-playlist", po::value (&gmusic_playlist_),
       "A playlist from the user's library.")
      /* TIZ_CLASS_COMMENT: */
      ("gmusic-podcast", po::value (&gmusic_podcast_),
       "Search and play Google Play Music podcasts (only available in the US "
       "and Canada).")
      /* TIZ_CLASS_COMMENT: */
      ("gmusic-station", po::value (&gmusic_free_station_),
       "Search and play Google Play Music free stations.")
      /* TIZ_CLASS_COMMENT: */
      ("gmusic-unlimited-station", po::value (&gmusic_station_),
       "Search and play Google Play Music Unlimited stations found in the "
       "user's library.")
      /* TIZ_CLASS_COMMENT: */
      ("gmusic-unlimited-album", po::value (&gmusic_album_),
       "Search and play Google Play Music Unlimited tracks by album (best "
       "match only).")
      /* TIZ_CLASS_COMMENT: */
      ("gmusic-unlimited-artist", po::value (&gmusic_artist_),
       "Search and play Google Play Music Unlimited tracks by artist (best "
       "match only).")
      /* TIZ_CLASS_COMMENT: */
      ("gmusic-unlimited-tracks", po::value (&gmusic_tracks_),
       "Search and play Google Play Music Unlimited tracks by name (50 first "
       "matches only).")
      /* TIZ_CLASS_COMMENT: */
      ("gmusic-unlimited-playlist", po::value (&gmusic_playlist_),
       "Search and play Google Play Music Unlimited playlists by name.")
      /* TIZ_CLASS_COMMENT: */
      ("gmusic-unlimited-genre", po::value (&gmusic_genre_),
       "Search and play Google Play Music Unlimited tracks by genre.")
      /* TIZ_CLASS_COMMENT: */
      ("gmusic-unlimited-activity", po::value (&gmusic_activity_),
       "Search and play Google Play Music Unlimited tracks by activity.")
      /* TIZ_CLASS_COMMENT: */
      ("gmusic-unlimited-feeling-lucky-station",
       "Play the user's Google Play Music Unlimited 'I'm Feeling Lucky' "
       "station.")
      /* TIZ_CLASS_COMMENT: */
      ("gmusic-unlimited-promoted-tracks",
       "Play Google Play Music Unlimited promoted tracks.");

  register_consume_function (&tiz::programopts::consume_gmusic_client_options);
  all_gmusic_client_options_
      = boost::assign::list_of ("gmusic-user") ("gmusic-password") (
            "gmusic-device-id") ("gmusic-additional-keywords") (
            "gmusic-library") ("gmusic-tracks") ("gmusic-artist") (
            "gmusic-album") ("gmusic-playlist") ("gmusic-podcast") (
            "gmusic-station") ("gmusic-unlimited-station") (
            "gmusic-unlimited-album") ("gmusic-unlimited-artist") (
            "gmusic-unlimited-tracks") ("gmusic-unlimited-playlist") (
            "gmusic-unlimited-genre") ("gmusic-unlimited-activity") (
            "gmusic-unlimited-feeling-lucky-station") (
            "gmusic-unlimited-promoted-tracks")
            .convert_to_container< std::vector< std::string > > ();
}

void tiz::programopts::init_scloud_options ()
{
  scloud_.add_options ()
      /* TIZ_CLASS_COMMENT: */
      ("soundcloud-oauth-token", po::value (&scloud_oauth_token_),
       "SoundCloud user OAuth token (not required if provided via config "
       "file).")
      /* TIZ_CLASS_COMMENT: */
      ("soundcloud-user-stream",
       "Play the tracks currently listed in the user's stream.")
      /* TIZ_CLASS_COMMENT: */
      ("soundcloud-user-likes", "Play the tracks liked by the user.")
      /* TIZ_CLASS_COMMENT: */
      ("soundcloud-user-playlist", po::value (&scloud_user_playlist_),
       "Play a playlist from the user's collection.")
      /* TIZ_CLASS_COMMENT: */
      ("soundcloud-creator", po::value (&scloud_creator_),
       "Search and play the top 50 tracks from a creator.")
      /* TIZ_CLASS_COMMENT: */
      ("soundcloud-tracks", po::value (&scloud_tracks_),
       "Search and play tracks by title (50 first matches only).")
      /* TIZ_CLASS_COMMENT: */
      ("soundcloud-playlists", po::value (&scloud_playlists_),
       "Search and play playlists by title.")
      /* TIZ_CLASS_COMMENT: */
      ("soundcloud-genres", po::value (&scloud_genres_),
       "Search and play genres top tracks (arg is a command-separated list).") (
          "soundcloud-tags", po::value (&scloud_tags_),
          "Search and play tags top tracks (arg is a command-separated list).");

  register_consume_function (&tiz::programopts::consume_scloud_client_options);
  all_scloud_client_options_
      = boost::assign::list_of ("soundcloud-oauth-token") (
            "soundcloud-user-stream") ("soundcloud-user-likes") (
            "soundcloud-user-playlist") ("soundcloud-creator") (
            "soundcloud-tracks") ("soundcloud-playlists") (
            "soundcloud-genres") ("soundcloud-tags")
            .convert_to_container< std::vector< std::string > > ();
}

void tiz::programopts::init_tunein_options ()
{
  tunein_.add_options ()
      /* TIZ_CLASS_COMMENT: */
      ("tunein-search", po::value (&tunein_search_),
       "TuneIn global station/podcast search.")
      /* TIZ_CLASS_COMMENT: */
      ("tunein-local", po::value (&tunein_local_),
       "TuneIn 'local' category search.")
      /* TIZ_CLASS_COMMENT: */
      ("tunein-music", po::value (&tunein_music_),
       "TuneIn 'music' category search.")
      /* TIZ_CLASS_COMMENT: */
      ("tunein-talk", po::value (&tunein_talk_),
       "TuneIn 'talk' category search.")
      /* TIZ_CLASS_COMMENT: */
      ("tunein-sports", po::value (&tunein_sports_),
       "TuneIn 'sports' category search.")
      /* TIZ_CLASS_COMMENT: */
      ("tunein-location", po::value (&tunein_location_),
       "TuneIn 'location' category search.")
      /* TIZ_CLASS_COMMENT: */
      ("tunein-podcasts", po::value (&tunein_podcasts_),
       "TuneIn 'podcasts' category search.")
      /* TIZ_CLASS_COMMENT: */
      ("tunein-trending", po::value (&tunein_trending_)->implicit_value (""),
       "TuneIn 'trending' category search.")
      /* TIZ_CLASS_COMMENT: */
      ("tunein-type", po::value (&tunein_search_type_filter_),
       "Narrow down the search to specific type: 'stations', 'shows', or 'all' "
       "(default: all). "
       "Optional.")
      /* TIZ_CLASS_COMMENT: */
      ("tunein-keywords",
       po::value< std::vector< std::string > > (&tunein_keywords_)
           ->multitoken ()
           ->composing (),
       "Additional keywords that may be used in conjunction with the TuneIn "
       "options. Optional (may be repeated).");

  register_consume_function (&tiz::programopts::consume_tunein_client_options);
  all_tunein_client_options_
      = boost::assign::list_of ("tunein-search") ("tunein-type") (
            "tunein-local") ("tunein-music") ("tunein-talk") ("tunein-sports") (
            "tunein-location") ("tunein-podcasts") ("tunein-trending") (
            "tunein-keywords")
            .convert_to_container< std::vector< std::string > > ();
}

void tiz::programopts::init_youtube_options ()
{
  youtube_.add_options ()
      /* TIZ_CLASS_COMMENT: */
      ("youtube-audio-stream", po::value (&youtube_audio_stream_),
       "Play a YouTube audio stream from a video url or video id.")
      /* TIZ_CLASS_COMMENT: */
      ("youtube-audio-playlist", po::value (&youtube_audio_playlist_),
       "Play a YouTube audio playlist from a playlist url or playlist id.")
      /* TIZ_CLASS_COMMENT: */
      ("youtube-audio-mix", po::value (&youtube_audio_mix_),
       "Play a YouTube mix from a video url or video id.")
      /* TIZ_CLASS_COMMENT: */
      ("youtube-audio-search", po::value (&youtube_audio_search_),
       "Search and play YouTube audio streams.")
      /* TIZ_CLASS_COMMENT: */
      ("youtube-audio-mix-search", po::value (&youtube_audio_mix_search_),
       "Play a YouTube mix from a search term.")
      /* TIZ_CLASS_COMMENT: */
      ("youtube-audio-channel-uploads", po::value (&youtube_audio_channel_uploads_),
       "Play all videos uploaded to a YouTube channel (arg = channel url or name).")
      /* TIZ_CLASS_COMMENT: */
      ("youtube-audio-channel-playlist", po::value (&youtube_audio_channel_playlist_),
       "Play a playlist from particular YouTube channel (arg = '<channel-name[space]playlist-name>').");

  register_consume_function (&tiz::programopts::consume_youtube_client_options);
  all_youtube_client_options_
      = boost::assign::list_of ("youtube-audio-stream") (
            "youtube-audio-playlist") ("youtube-audio-mix") (
            "youtube-audio-search") ("youtube-audio-mix-search") (
            "youtube-audio-channel-uploads") ("youtube-audio-channel-playlist")
            .convert_to_container< std::vector< std::string > > ();
}

void tiz::programopts::init_plex_options ()
{
  plex_.add_options ()
      /* TIZ_CLASS_COMMENT: */
      ("plex-server-base-url", po::value (&plex_base_url_),
       "Plex server base URL (e.g. 'http://plexserver:32400'. Not required if "
       "provided via config file).")
      /* TIZ_CLASS_COMMENT: */
      ("plex-auth-token", po::value (&plex_token_),
       "Plex account authentication token (not required if provided via config "
       "file).")
      /* TIZ_CLASS_COMMENT: */
      ("plex-music-section", po::value (&plex_section_),
       "Name of the Plex music section (needed if different from 'Music'; "
       "may be provided via config file).")
      /* TIZ_CLASS_COMMENT: */
      ("plex-audio-tracks", po::value (&plex_audio_tracks_),
       "Search and play audio tracks from a Plex server.")
      /* TIZ_CLASS_COMMENT: */
      ("plex-audio-artist", po::value (&plex_audio_artist_),
       "Search and play an artist's audio tracks from a Plex server.")
      /* TIZ_CLASS_COMMENT: */
      ("plex-audio-album", po::value (&plex_audio_album_),
       "Search and play a music album from a Plex server.")
      /* TIZ_CLASS_COMMENT: */
      ("plex-audio-playlist", po::value (&plex_audio_playlist_),
       "Search and play playlists from a Plex server.");

  register_consume_function (&tiz::programopts::consume_plex_client_options);
  all_plex_client_options_
      = boost::assign::list_of ("plex-server-base-url") ("plex-auth-token") (
            "plex-music-section") ("plex-audio-tracks") ("plex-audio-artist") (
            "plex-audio-album") ("plex-audio-playlist")
            .convert_to_container< std::vector< std::string > > ();
}

void tiz::programopts::init_input_uri_option ()
{
  input_.add_options ()
      /* TIZ_CLASS_COMMENT: */
      ("input-uris",
       po::value< std::vector< std::string > > (&uri_list_)->multitoken (),
       "input file");
  positional_.add ("input-uris", -1);
  register_consume_function (&tiz::programopts::consume_local_decode_options);
  all_input_uri_options_
      = boost::assign::list_of ("input-uris")
            .convert_to_container< std::vector< std::string > > ();
}

uint32_t tiz::programopts::parse_command_line (int argc, char *argv[])
{
  // Declare an options description instance which will include
  // all the options
  po::options_description all ("All options");
  all.add (global_)
      .add (debug_)
      .add (omx_)
      .add (server_)
      .add (client_)
#ifdef HAVE_LIBSPOTIFY
      .add (spotify_)
#endif
      .add (gmusic_)
      .add (scloud_)
      .add (tunein_)
      .add (youtube_)
      .add (plex_)
      .add (input_);
  po::parsed_options parsed = po::command_line_parser (argc, argv)
                                  .options (all)
                                  .positional (positional_)
                                  .run ();
  po::store (parsed, vm_);
  po::notify (vm_);
  uri_list_ = po::collect_unrecognized (parsed.options, po::include_positional);

  // Copy the keys of the vm_ map into the all_given_options_ vector
  boost::copy (vm_ | boost::adaptors::map_keys,
               std::back_inserter (all_given_options_));

  // ... now remove all defaulted options from all_given_options_
  std::vector< std::string >::iterator it
      = std::remove_if (all_given_options_.begin (), all_given_options_.end (),
                        program_option_is_defaulted (vm_));
  all_given_options_.erase (it, all_given_options_.end ());

  // ... and finally sort the list to enable binary searching
  sort_option_list (all_given_options_);

  // ... finally, return the number of non-default options provided by the user
  return all_given_options_.size ();
}

int tiz::programopts::consume_debug_options (bool &done, std::string &msg)
{
  int rc = EXIT_FAILURE;
  done = false;
  if (vm_.count ("log-directory"))
  {
    (void)call_handler (option_handlers_map_.find ("log-directory"));
    rc = EXIT_SUCCESS;
  }
  if (vm_.count ("debug-info") && debug_info_)
  {
    (void)call_handler (option_handlers_map_.find ("debug-info"));
    rc = EXIT_SUCCESS;
    done = true;
  }
  TIZ_PRINTF_DBG_RED ("debug-opts ; rc = [%s]\n",
                      rc == EXIT_SUCCESS ? "SUCCESS" : "FAILURE");
  return rc;
}

int tiz::programopts::consume_global_options (bool &done,
                                              std::string & /* msg */)
{
  int rc = EXIT_FAILURE;
  done = false;
  if (vm_.count ("help"))
  {
    done = true;
    rc = EXIT_SUCCESS;
    if (0 == help_option_.compare ("global"))
    {
      print_usage_feature (global_);
    }
    else if (0 == help_option_.compare ("openmax"))
    {
      print_usage_feature (omx_);
    }
    else if (0 == help_option_.compare ("server"))
    {
      print_usage_feature (server_);
    }
    else if (0 == help_option_.compare ("client"))
    {
      print_usage_feature (client_);
    }
#ifdef HAVE_LIBSPOTIFY
    else if (0 == help_option_.compare ("spotify"))
    {
      print_usage_feature (spotify_);
    }
#endif
    else if (0 == help_option_.compare ("googlemusic"))
    {
      print_usage_feature (gmusic_);
    }
    else if (0 == help_option_.compare ("soundcloud"))
    {
      print_usage_feature (scloud_);
    }
    else if (0 == help_option_.compare ("tunein"))
    {
      print_usage_feature (tunein_);
    }
    else if (0 == help_option_.compare ("youtube"))
    {
      print_usage_feature (youtube_);
    }
    else if (0 == help_option_.compare ("plex"))
    {
      print_usage_feature (plex_);
    }
    else if (0 == help_option_.compare ("chromecast"))
    {
      print_usage_feature (chromecast_);
    }
    else if (0 == help_option_.compare ("proxy"))
    {
      print_usage_feature (proxy_);
    }
    else if (0 == help_option_.compare ("keyboard"))
    {
      print_usage_keyboard ();
    }
    else if (0 == help_option_.compare ("config"))
    {
      print_usage_config ();
    }
    else if (0 == help_option_.compare ("examples"))
    {
      print_usage_examples ();
    }
    else
    {
      print_usage_help ();
    }
  }
  else if (vm_.count ("version"))
  {
    print_version ();
    done = true;
    rc = EXIT_SUCCESS;
  }

  if (proxy_server_.empty ())
  {
    retrieve_string_from_rc_file ("tizonia", "proxy.server", proxy_server_);
  }
  if (proxy_user_.empty ())
  {
    retrieve_string_from_rc_file ("tizonia", "proxy.user_name", proxy_user_);
  }
  if (proxy_password_.empty ())
  {
    retrieve_string_from_rc_file ("tizonia", "proxy.user_password",
                                  proxy_password_);
  }

  TIZ_PRINTF_DBG_RED ("global-opts ; rc = [%s]\n",
                      rc == EXIT_SUCCESS ? "SUCCESS" : "FAILURE");
  return rc;
}

int tiz::programopts::consume_omx_options (bool &done, std::string &msg)
{
  int rc = EXIT_FAILURE;
  done = false;

  if (validate_omx_options ())
  {
    done = true;

    if (omx_conflicting_options (vm_, "comp-list", "roles-of-comp")
        || omx_conflicting_options (vm_, "comp-list", "comps-of-role")
        || omx_conflicting_options (vm_, "roles-of-comp", "comps-of-role"))
    {
      msg.assign (
          "Only one of '--comp-list', '--roles-of-comp', "
          "'--comps-of-role' can be specified.");
      rc = EXIT_FAILURE;
    }
    else
    {
      if (vm_.count ("comp-list"))
      {
        rc = call_handler (option_handlers_map_.find ("comp-list"));
      }
      else if (vm_.count ("roles-of-comp"))
      {
        rc = call_handler (option_handlers_map_.find ("roles-of-comp"));
      }
      else if (vm_.count ("comps-of-role"))
      {
        rc = call_handler (option_handlers_map_.find ("comps-of-role"));
      }
      rc = EXIT_SUCCESS;
    }
  }
  TIZ_PRINTF_DBG_RED ("omx-opts ; rc = [%s]\n",
                      rc == EXIT_SUCCESS ? "SUCCESS" : "FAILURE");
  return rc;
}

int tiz::programopts::consume_streaming_server_options (bool &done,
                                                        std::string &msg)
{
  int rc = EXIT_FAILURE;
  done = false;

  if (validate_streaming_server_options ())
  {
    done = true;
    PO_RETURN_IF_FAIL (validate_port_argument (msg));
    PO_RETURN_IF_FAIL (validate_bitrates_argument (msg));
    PO_RETURN_IF_FAIL (validate_sampling_rates_argument (msg));
    rc = consume_input_file_uris_option ();
    if (EXIT_SUCCESS == rc)
    {
      rc = call_handler (option_handlers_map_.find ("serve-stream"));
    }
  }
  TIZ_PRINTF_DBG_RED ("serve-stream ; rc = [%s]\n",
                      rc == EXIT_SUCCESS ? "SUCCESS" : "FAILURE");
  return rc;
}

int tiz::programopts::consume_streaming_client_options (bool &done,
                                                        std::string &msg)
{
  int rc = EXIT_FAILURE;
  done = false;
  rc = consume_input_http_uris_option ();
  if (EXIT_SUCCESS == rc)
  {
    done = true;
    if (chromecast_name_or_ip_.empty ())
    {
      rc = call_handler (option_handlers_map_.find ("decode-stream"));
    }
    else
    {
      rc = call_handler (option_handlers_map_.find ("http-stream-chromecast"));
    }
  }
  TIZ_PRINTF_DBG_RED ("streaming-client ; rc = [%s]\n",
                      rc == EXIT_SUCCESS ? "SUCCESS" : "FAILURE");
  return rc;
}

int tiz::programopts::consume_spotify_client_options (bool &done,
                                                      std::string &msg)
{
  int rc = EXIT_FAILURE;
  done = false;

  if (validate_spotify_client_options ())
  {
    done = true;

    const int playlist_option_count
        = vm_.count ("spotify-tracks") + vm_.count ("spotify-artist")
          + vm_.count ("spotify-album") + vm_.count ("spotify-playlist")
          + vm_.count ("spotify-track-id") + vm_.count ("spotify-artist-id")
          + vm_.count ("spotify-album-id") + vm_.count ("spotify-playlist-id")
          + vm_.count ("spotify-related-artists")
          + vm_.count ("spotify-featured-playlist")
          + vm_.count ("spotify-new-releases")
          + vm_.count ("spotify-recommendations-by-track-id")
          + vm_.count ("spotify-recommendations-by-artist-id")
          + vm_.count ("spotify-recommendations-by-genre");

    if (spotify_user_.empty ())
    {
      retrieve_string_from_rc_file ("tizonia", "spotify.user", spotify_user_);
    }
    if (spotify_pass_.empty ())
    {
      retrieve_string_from_rc_file ("tizonia", "spotify.password",
                                    spotify_pass_);
    }
    if (spotify_owner_.empty ())
    {
      spotify_owner_ = spotify_user_;
    }

    // This is to find out if the spotify-recover-lost-token flag has  been
    // provided on the command line, and the retrieve from the config file.
    // See https://stackoverflow.com/questions/32150230/boost-program-options-bool-always-true
    bool recover_token_option_provided
        = (std::find (all_given_options_.begin (), all_given_options_.end (),
                      std::string ("spotify-recover-lost-token"))
           != all_given_options_.end ());
    if (!recover_token_option_provided)
    {
      if (!retrieve_bool_from_rc_file_if_found ("tizonia", "spotify.recover_lost_token",
                                                spotify_recover_lost_token_))
        {
          // Just make sure we always default this to false when the flag is
          // not configured in tizonia.conf.
          spotify_recover_lost_token_ = false;
        }
    }

    // This is to find out if the spotify-allow-explicit-tracks flag has  been
    // provided on the command line, and then retrieve from the config file.
    // See https://stackoverflow.com/questions/32150230/boost-program-options-bool-always-true
    bool allow_explicit_tracks_provided
        = (std::find (all_given_options_.begin (), all_given_options_.end (),
                      std::string ("spotify-allow-explicit-tracks"))
           != all_given_options_.end ());
    if (!allow_explicit_tracks_provided)
    {
      if (!retrieve_bool_from_rc_file_if_found ("tizonia", "spotify.allow_explicit_tracks",
                                                spotify_allow_explicit_tracks_))
        {
          // Just make sure we always default this to false when the flag is
          // not configured in tizonia.conf.
          spotify_allow_explicit_tracks_ = false;
        }
    }

    if (!spotify_preferred_bitrate_)
    {
      retrieve_tizonia_uint_from_rc_file ("spotify.preferred_bitrate",
                                          spotify_preferred_bitrate_);
    }

    if (spotify_user_.empty ())
    {
      rc = EXIT_FAILURE;
      std::ostringstream oss;
      oss << "Need to provide a Spotify user name.";
      msg.assign (oss.str ());
    }
    else if (playlist_option_count > 1)
    {
      rc = EXIT_FAILURE;
      std::ostringstream oss;
      oss << "Only one playlist type must be specified.";
      msg.assign (oss.str ());
    }
    else if (!playlist_option_count)
    {
      rc = EXIT_FAILURE;
      std::ostringstream oss;
      oss << "A playlist must be specified.";
      msg.assign (oss.str ());
    }
    else if (OMX_AUDIO_SpotifyPlaylistTypePlaylist != spotify_playlist_type ()
             && OMX_AUDIO_SpotifyPlaylistTypePlaylistId != spotify_playlist_type ()
             && vm_.count ("spotify-owner"))
    {
      rc = EXIT_FAILURE;
      std::ostringstream oss;
      oss << "The --spotify-owner option can only be used in conjunction with\n"
          << " --spotify-playlist and --spotify-playlist-id";
      msg.assign (oss.str ());
    }
    else if (OMX_AUDIO_SpotifyPlaylistTypeUnknown == spotify_playlist_type ())
    {
      rc = EXIT_FAILURE;
      std::ostringstream oss;
      oss << "A playlist value must be specified.";
      msg.assign (oss.str ());
    }
    else
    {
      if (chromecast_name_or_ip_.empty ())
      {
        rc = call_handler (option_handlers_map_.find ("spotify-stream"));
      }
      else
      {
        rc = EXIT_FAILURE;
        std::ostringstream oss;
        oss << "The --cast option is currently not available with Spotify.";
        msg.assign (oss.str ());
      }
    }
  }
  TIZ_PRINTF_DBG_RED ("spotify ; rc = [%s]\n",
                      rc == EXIT_SUCCESS ? "SUCCESS" : "FAILURE");
  return rc;
}

int tiz::programopts::consume_gmusic_client_options (bool &done,
                                                     std::string &msg)
{
  int rc = EXIT_FAILURE;
  done = false;

  if (validate_gmusic_client_options ())
  {
    done = true;

    const int playlist_option_count
        = vm_.count ("gmusic-library") + vm_.count ("gmusic-tracks")
          + vm_.count ("gmusic-artist") + vm_.count ("gmusic-album")
          + vm_.count ("gmusic-playlist") + vm_.count ("gmusic-podcast")
          + vm_.count ("gmusic-station")
          + vm_.count ("gmusic-unlimited-station")
          + vm_.count ("gmusic-unlimited-album")
          + vm_.count ("gmusic-unlimited-artist")
          + vm_.count ("gmusic-unlimited-tracks")
          + vm_.count ("gmusic-unlimited-playlist")
          + vm_.count ("gmusic-unlimited-genre")
          + vm_.count ("gmusic-unlimited-activity")
          + vm_.count ("gmusic-unlimited-feeling-lucky-station")
          + vm_.count ("gmusic-unlimited-promoted-tracks");

    if (gmusic_user_.empty ())
    {
      retrieve_string_from_rc_file ("tizonia", "gmusic.user", gmusic_user_);
    }
    if (gmusic_pass_.empty ())
    {
      retrieve_string_from_rc_file ("tizonia", "gmusic.password", gmusic_pass_);
    }
    if (gmusic_device_id_.empty ())
    {
      retrieve_string_from_rc_file ("tizonia", "gmusic.device_id",
                                    gmusic_device_id_);
    }
    if (!buffer_seconds_)
    {
      retrieve_tizonia_uint_from_rc_file ("gmusic.buffer_seconds",
                                          gmusic_buffer_seconds_);
    }

    if (vm_.count ("gmusic-library"))
    {
      // This is not going to be used by the client code, but will help
      // in gmusic_playlist_type() to decide which playlist type value is
      // returned.
      gmusic_library_.assign ("Google Play Music full library playback");
    }

    if (vm_.count ("gmusic-unlimited-promoted-tracks"))
    {
      // This is not going to be used by the client code, but will help
      // in gmusic_playlist_type() to decide which playlist type value is
      // returned.
      gmusic_promoted_.assign ("Google Play Music Unlimited promoted tracks");
    }

    if (vm_.count ("gmusic-unlimited-feeling-lucky-station"))
    {
      gmusic_feeling_lucky_station_.assign ("I'm Feeling Lucky");
    }

    if (vm_.count ("gmusic-unlimited-station")
        || vm_.count ("gmusic-unlimited-album")
        || vm_.count ("gmusic-unlimited-artist")
        || vm_.count ("gmusic-unlimited-tracks")
        || vm_.count ("gmusic-unlimited-playlist")
        || vm_.count ("gmusic-unlimited-genre")
        || vm_.count ("gmusic-unlimited-activity"))
    {
      gmusic_is_unlimited_search_ = true;
    }

    if (gmusic_user_.empty ())
    {
      rc = EXIT_FAILURE;
      std::ostringstream oss;
      oss << "Need to provide a Google Play Music user name.";
      msg.assign (oss.str ());
    }
    else if (gmusic_device_id_.empty ())
    {
      rc = EXIT_FAILURE;
      std::ostringstream oss;
      oss << "A device id must be provided.";
      msg.assign (oss.str ());
    }
    else if (playlist_option_count > 1)
    {
      rc = EXIT_FAILURE;
      std::ostringstream oss;
      oss << "Only one playlist type must be specified.";
      msg.assign (oss.str ());
    }
    else if (!playlist_option_count)
    {
      rc = EXIT_FAILURE;
      std::ostringstream oss;
      oss << "A playlist must be specified.";
      msg.assign (oss.str ());
    }
    else if (OMX_AUDIO_GmusicPlaylistTypeSituation != gmusic_playlist_type ()
             && vm_.count ("gmusic-additional-keywords"))
    {
      rc = EXIT_FAILURE;
      std::ostringstream oss;
      oss << "The --gmusic-additional-keywords option can only be used in conjunction with\n"
          << " --gmusic-unlimited-activity";
      msg.assign (oss.str ());
    }
    else if (OMX_AUDIO_GmusicPlaylistTypeUnknown == gmusic_playlist_type ())
    {
      rc = EXIT_FAILURE;
      std::ostringstream oss;
      oss << "A playlist value must be specified.";
      msg.assign (oss.str ());
    }
    else
    {
      if (chromecast_name_or_ip_.empty ())
      {
        rc = call_handler (option_handlers_map_.find ("gmusic-stream"));
      }
      else
      {
        rc = call_handler (
            option_handlers_map_.find ("gmusic-stream-chromecast"));
      }
    }
  }
  TIZ_PRINTF_DBG_RED ("gmusic ; rc = [%s]\n",
                      rc == EXIT_SUCCESS ? "SUCCESS" : "FAILURE");
  return rc;
}

int tiz::programopts::consume_scloud_client_options (bool &done,
                                                     std::string &msg)
{
  int rc = EXIT_FAILURE;
  done = false;

  if (validate_scloud_client_options ())
  {
    done = true;

    const int playlist_option_count
        = vm_.count ("soundcloud-user-stream")
          + vm_.count ("soundcloud-user-likes")
          + vm_.count ("soundcloud-user-playlist")
          + vm_.count ("soundcloud-creator") + vm_.count ("soundcloud-tracks")
          + vm_.count ("soundcloud-playlists") + vm_.count ("soundcloud-genres")
          + vm_.count ("soundcloud-tags");

    if (scloud_oauth_token_.empty ())
    {
      retrieve_string_from_rc_file ("tizonia", "soundcloud.oauth_token",
                                    scloud_oauth_token_);
    }
    if (!buffer_seconds_)
    {
      retrieve_tizonia_uint_from_rc_file ("soundcloud.buffer_seconds",
                                          scloud_buffer_seconds_);
    }

    if (vm_.count ("soundcloud-user-stream"))
    {
      // This is not going to be used by the client code, but will help
      // in sclound_playlist_type() to decide which playlist type value is
      // returned.
      scloud_user_stream_.assign ("SoundCloud user stream");
    }

    if (vm_.count ("soundcloud-user-likes"))
    {
      // This is not going to be used by the client code, but will help
      // in sclound_playlist_type() to decide which playlist type value is
      // returned.
      scloud_user_likes_.assign ("SoundCloud user likes");
    }

    if (scloud_oauth_token_.empty ())
    {
      rc = EXIT_FAILURE;
      std::ostringstream oss;
      oss << "Need to provide a SoundCloud user OAuth token.";
      msg.assign (oss.str ());
    }
    else if (playlist_option_count > 1)
    {
      rc = EXIT_FAILURE;
      std::ostringstream oss;
      oss << "Only one playlist type must be specified.";
      msg.assign (oss.str ());
    }
    else if (!playlist_option_count)
    {
      rc = EXIT_FAILURE;
      std::ostringstream oss;
      oss << "A playlist must be specified.";
      msg.assign (oss.str ());
    }
    else if (OMX_AUDIO_SoundCloudPlaylistTypeUnknown == scloud_playlist_type ())
    {
      rc = EXIT_FAILURE;
      std::ostringstream oss;
      oss << "A playlist value must be specified.";
      msg.assign (oss.str ());
    }
    else
    {
      if (chromecast_name_or_ip_.empty ())
      {
        rc = call_handler (option_handlers_map_.find ("scloud-stream"));
      }
      else
      {
        rc = call_handler (
            option_handlers_map_.find ("scloud-stream-chromecast"));
      }
    }
  }
  TIZ_PRINTF_DBG_RED ("scloud ; rc = [%s]\n",
                      rc == EXIT_SUCCESS ? "SUCCESS" : "FAILURE");
  return rc;
}

int tiz::programopts::consume_tunein_client_options (bool &done,
                                                     std::string &msg)
{
  int rc = EXIT_FAILURE;
  done = false;

  if (validate_tunein_client_options ())
  {
    done = true;

    const int playlist_option_count
        = vm_.count ("tunein-search") + vm_.count ("tunein-local")
          + vm_.count ("tunein-music") + vm_.count ("tunein-talk")
          + vm_.count ("tunein-sports") + vm_.count ("tunein-location")
          + vm_.count ("tunein-podcasts") + vm_.count ("tunein-trending");

    if (!buffer_seconds_)
    {
      retrieve_tizonia_uint_from_rc_file ("tunein.buffer_seconds",
                                          tunein_buffer_seconds_);
    }

    if (vm_.count ("tunein-local"))
    {
      tunein_category_.assign ("local");
      tunein_playlist_container_.push_back (tunein_category_);
      tunein_playlist_container_.push_back (tunein_local_);
    }
    else if (vm_.count ("tunein-music"))
    {
      tunein_category_.assign ("music");
      tunein_playlist_container_.push_back (tunein_category_);
      tunein_playlist_container_.push_back (tunein_music_);
    }
    else if (vm_.count ("tunein-talk"))
    {
      tunein_category_.assign ("talk");
      tunein_playlist_container_.push_back (tunein_category_);
      tunein_playlist_container_.push_back (tunein_talk_);
    }
    else if (vm_.count ("tunein-sports"))
    {
      tunein_category_.assign ("sports");
      tunein_playlist_container_.push_back (tunein_category_);
      tunein_playlist_container_.push_back (tunein_sports_);
    }
    else if (vm_.count ("tunein-location"))
    {
      tunein_category_.assign ("location");
      tunein_playlist_container_.push_back (tunein_category_);
      tunein_playlist_container_.push_back (tunein_location_);
    }
    else if (vm_.count ("tunein-podcasts"))
    {
      tunein_category_.assign ("podcasts");
      tunein_playlist_container_.push_back (tunein_category_);
      tunein_playlist_container_.push_back (tunein_podcasts_);
    }
    else if (vm_.count ("tunein-trending"))
    {
      tunein_category_.assign ("trending");
      tunein_playlist_container_.push_back (tunein_category_);
      tunein_playlist_container_.push_back (tunein_trending_);
    }

    if (!vm_.count ("tunein-type"))
    {
      tunein_search_type_filter_.assign ("all");
    }

    if (playlist_option_count > 1)
    {
      rc = EXIT_FAILURE;
      std::ostringstream oss;
      oss << "Only one playlist type must be specified.";
      msg.assign (oss.str ());
    }
    else if (!playlist_option_count)
    {
      rc = EXIT_FAILURE;
      std::ostringstream oss;
      oss << "A playlist must be specified.";
      msg.assign (oss.str ());
    }
    else if (OMX_AUDIO_TuneinPlaylistTypeUnknown == tunein_playlist_type ())
    {
      rc = EXIT_FAILURE;
      std::ostringstream oss;
      oss << "A playlist value must be specified.";
      msg.assign (oss.str ());
    }
    else if (!(0 == tunein_search_type_filter_.compare ("all")
               || 0 == tunein_search_type_filter_.compare ("stations")
               || 0 == tunein_search_type_filter_.compare ("shows")))
    {
      rc = EXIT_FAILURE;
      std::ostringstream oss;
      oss << "tunein-type: only one of 'stations', 'shows', or 'all' must be "
             "specified.";
      msg.assign (oss.str ());
    }
    else
    {
      if (chromecast_name_or_ip_.empty ())
      {
        rc = call_handler (option_handlers_map_.find ("tunein-stream"));
      }
      else
      {
        rc = call_handler (
            option_handlers_map_.find ("tunein-stream-chromecast"));
      }
    }
  }
  TIZ_PRINTF_DBG_RED ("tunein ; rc = [%s]\n",
                      rc == EXIT_SUCCESS ? "SUCCESS" : "FAILURE");
  return rc;
}

int tiz::programopts::consume_youtube_client_options (bool &done,
                                                      std::string &msg)
{
  int rc = EXIT_FAILURE;
  done = false;

  if (validate_youtube_client_options ())
  {
    done = true;

    const int playlist_option_count = vm_.count ("youtube-audio-stream")
                                      + vm_.count ("youtube-audio-playlist")
                                      + vm_.count ("youtube-audio-mix")
                                      + vm_.count ("youtube-audio-search")
                                      + vm_.count ("youtube-audio-mix-search")
                                      + vm_.count ("youtube-audio-channel-uploads")
                                      + vm_.count ("youtube-audio-channel-playlist");

    if (!buffer_seconds_)
    {
      retrieve_tizonia_uint_from_rc_file ("youtube.buffer_seconds",
                                          youtube_buffer_seconds_);
    }

    if (playlist_option_count > 1)
    {
      rc = EXIT_FAILURE;
      std::ostringstream oss;
      oss << "Only one playlist type must be specified.";
      msg.assign (oss.str ());
    }
    else if (!playlist_option_count)
    {
      rc = EXIT_FAILURE;
      std::ostringstream oss;
      oss << "A playlist type must be specified.";
      msg.assign (oss.str ());
    }
    else if (OMX_AUDIO_YoutubePlaylistTypeUnknown == youtube_playlist_type ())
    {
      rc = EXIT_FAILURE;
      std::ostringstream oss;
      oss << "A playlist value must be specified.";
      msg.assign (oss.str ());
    }
    else
    {
      if (chromecast_name_or_ip_.empty ())
      {
        rc = call_handler (option_handlers_map_.find ("youtube-stream"));
      }
      else
      {
        rc = call_handler (
            option_handlers_map_.find ("youtube-stream-chromecast"));
      }
    }
  }
  TIZ_PRINTF_DBG_RED ("youtube ; rc = [%s]\n",
                      rc == EXIT_SUCCESS ? "SUCCESS" : "FAILURE");
  return rc;
}

int tiz::programopts::consume_plex_client_options (bool &done, std::string &msg)
{
  int rc = EXIT_FAILURE;
  done = false;

  if (validate_plex_client_options ())
  {
    done = true;

    const int playlist_option_count
        = vm_.count ("plex-audio-tracks") + vm_.count ("plex-audio-artist")
          + vm_.count ("plex-audio-album") + vm_.count ("plex-audio-playlist");

    if (plex_base_url_.empty ())
    {
      retrieve_string_from_rc_file ("tizonia", "plex.base_url",
                                    plex_base_url_);
    }

    if (plex_token_.empty ())
    {
      retrieve_string_from_rc_file ("tizonia", "plex.auth_token",
                                    plex_token_);
    }

    if (plex_section_.empty ())
    {
      std::string music_section_name;
      retrieve_string_from_rc_file ("tizonia", "plex.music_section_name",
                                    music_section_name);
      if (!music_section_name.empty ())
      {
        plex_section_.assign (music_section_name);
      }
      else
      {
        plex_section_.assign ("Music");
      }
    }

    if (!buffer_seconds_)
    {
      retrieve_tizonia_uint_from_rc_file ("plex.buffer_seconds",
                                          plex_buffer_seconds_);
    }

    if (playlist_option_count > 1)
    {
      rc = EXIT_FAILURE;
      std::ostringstream oss;
      oss << "Only one playlist type must be specified.";
      msg.assign (oss.str ());
    }
    else if (!playlist_option_count)
    {
      rc = EXIT_FAILURE;
      std::ostringstream oss;
      oss << "A playlist type must be specified.";
      msg.assign (oss.str ());
    }
    else if (OMX_AUDIO_PlexPlaylistTypeUnknown == plex_playlist_type ())
    {
      rc = EXIT_FAILURE;
      std::ostringstream oss;
      oss << "A playlist value must be specified.";
      msg.assign (oss.str ());
    }
    else
    {
      if (chromecast_name_or_ip_.empty ())
      {
        rc = call_handler (option_handlers_map_.find ("plex-stream"));
      }
      else
      {
        // TODO: Normal Plex stream URLs don't work on chromecast devices
        //  rc = call_handler (
        //              option_handlers_map_.find ("plex-stream-chromecast"));
        rc = EXIT_FAILURE;
        std::ostringstream oss;
        oss << "The --cast option is currently not available with Plex.";
        msg.assign (oss.str ());
      }
    }
  }
  TIZ_PRINTF_DBG_RED ("plex ; rc = [%s]\n",
                      rc == EXIT_SUCCESS ? "SUCCESS" : "FAILURE");
  return rc;
}

int tiz::programopts::consume_local_decode_options (bool &done,
                                                    std::string &msg)
{
  int rc = EXIT_FAILURE;
  done = false;
  if (EXIT_SUCCESS == consume_input_file_uris_option ())
  {
    if (chromecast_name_or_ip_.empty ())
    {
      rc = EXIT_SUCCESS;
      done = true;
      rc = call_handler (option_handlers_map_.find ("decode-local"));
    }
    else
    {
      rc = EXIT_FAILURE;
      std::ostringstream oss;
      oss << "The --cast option is currently not available with local media.";
      msg.assign (oss.str ());
    }
  }
  TIZ_PRINTF_DBG_RED ("decode-local ; rc = [%s]\n",
                      rc == EXIT_SUCCESS ? "SUCCESS" : "FAILURE");
  return rc;
}

int tiz::programopts::consume_input_file_uris_option ()
{
  int rc = EXIT_FAILURE;
  if (vm_.count ("input-uris"))
  {
    rc = EXIT_SUCCESS;
    uri_list_ = vm_["input-uris"].as< std::vector< std::string > > ();
  }
  return rc;
}

int tiz::programopts::consume_input_http_uris_option ()
{
  int rc = EXIT_FAILURE;
  if (vm_.count ("input-uris"))
  {
    uri_list_ = vm_["input-uris"].as< std::vector< std::string > > ();
    bool all_ok = true;
    BOOST_FOREACH (std::string uri, uri_list_)
    {
      std::transform(uri.begin(), uri.end(), uri.begin(), ::tolower);
      boost::xpressive::sregex http_s
          = boost::xpressive::sregex::compile ("^https?://");
      boost::xpressive::smatch what;
      if (!boost::xpressive::regex_search (uri, what, http_s))
      {
        all_ok = false;
        break;
      }
    }
    rc = all_ok ? EXIT_SUCCESS : EXIT_FAILURE;
  }
  return rc;
}

bool tiz::programopts::validate_omx_options () const
{
  bool outcome = false;
  const uint32_t omx_opts_count = vm_.count ("comp-list")
                                      + vm_.count ("roles-of-comp")
                                      + vm_.count ("comps-of-role");

  std::vector< std::string > all_valid_options = all_omx_options_;
  concat_option_lists (all_valid_options, all_global_options_);
  concat_option_lists (all_valid_options, all_debug_options_);

  if (omx_opts_count > 0 && omx_opts_count <= 3
      && is_valid_options_combination (all_valid_options, all_given_options_))
  {
    outcome = true;
  }
  return outcome;
}

bool tiz::programopts::validate_streaming_server_options () const
{
  bool outcome = false;

  std::vector< std::string > all_valid_options = all_streaming_server_options_;
  concat_option_lists (all_valid_options, all_global_options_);
  concat_option_lists (all_valid_options, all_debug_options_);
  concat_option_lists (all_valid_options, all_input_uri_options_);

  if (vm_.count ("server")
      && is_valid_options_combination (all_valid_options, all_given_options_))
  {
    outcome = true;
  }
  return outcome;
}

bool tiz::programopts::validate_spotify_client_options () const
{
  bool outcome = false;
  uint32_t spotify_opts_count
      = vm_.count ("spotify-user") + vm_.count ("spotify-password")
        + vm_.count ("spotify-owner") + vm_.count ("spotify-recover-lost-token")
        + vm_.count ("spotify-allow-explicit-tracks")
        + vm_.count ("spotify-tracks") + vm_.count ("spotify-artist")
        + vm_.count ("spotify-album") + vm_.count ("spotify-playlist")
        + vm_.count ("spotify-track-id") + vm_.count ("spotify-artist-id")
        + vm_.count ("spotify-album-id") + vm_.count ("spotify-playlist-id")
        + vm_.count ("spotify-related-artists")
        + vm_.count ("spotify-featured-playlist")
        + vm_.count ("spotify-new-releases")
        + vm_.count ("spotify-recommendations-by-track-id")
        + vm_.count ("spotify-recommendations-by-artist-id")
        + vm_.count ("spotify-recommendations-by-genre")
        + vm_.count ("log-directory");

  std::vector< std::string > all_valid_options = all_spotify_client_options_;
  concat_option_lists (all_valid_options, all_global_options_);
  concat_option_lists (all_valid_options, all_debug_options_);

  if (spotify_opts_count > 0
      && is_valid_options_combination (all_valid_options, all_given_options_))
  {
    outcome = true;
  }
  return outcome;
}

bool tiz::programopts::validate_gmusic_client_options () const
{
  bool outcome = false;
  uint32_t gmusic_opts_count
      = vm_.count ("gmusic-user") + vm_.count ("gmusic-password")
        + vm_.count ("gmusic-device-id")
        + vm_.count ("gmusic-additional-keywords")
        + vm_.count ("gmusic-library") + vm_.count ("gmusic-tracks")
        + vm_.count ("gmusic-artist") + vm_.count ("gmusic-album")
        + vm_.count ("gmusic-playlist") + vm_.count ("gmusic-podcast")
        + vm_.count ("gmusic-station") + vm_.count ("gmusic-unlimited-station")
        + vm_.count ("gmusic-unlimited-album")
        + vm_.count ("gmusic-unlimited-artist")
        + vm_.count ("gmusic-unlimited-tracks")
        + vm_.count ("gmusic-unlimited-playlist")
        + vm_.count ("gmusic-unlimited-genre")
        + vm_.count ("gmusic-unlimited-activity")
        + vm_.count ("gmusic-unlimited-feeling-lucky-station")
        + vm_.count ("gmusic-unlimited-promoted-tracks")
        + vm_.count ("log-directory");

  std::vector< std::string > all_valid_options = all_gmusic_client_options_;
  concat_option_lists (all_valid_options, all_global_options_);
  concat_option_lists (all_valid_options, all_debug_options_);

  if (gmusic_opts_count > 0
      && is_valid_options_combination (all_valid_options, all_given_options_))
  {
    outcome = true;
  }
  TIZ_PRINTF_DBG_RED ("outcome = [%s]\n", outcome ? "SUCCESS" : "FAILURE");
  return outcome;
}

bool tiz::programopts::validate_scloud_client_options () const
{
  bool outcome = false;
  uint32_t scloud_opts_count
      = vm_.count ("soundcloud-oauth-token")
        + vm_.count ("soundcloud-user-stream")
        + vm_.count ("soundcloud-user-likes")
        + vm_.count ("soundcloud-user-playlist")
        + vm_.count ("soundcloud-creator") + vm_.count ("soundcloud-tracks")
        + vm_.count ("soundcloud-playlists") + vm_.count ("soundcloud-genres")
        + vm_.count ("soundcloud-tags") + vm_.count ("log-directory");

  std::vector< std::string > all_valid_options = all_scloud_client_options_;
  concat_option_lists (all_valid_options, all_global_options_);
  concat_option_lists (all_valid_options, all_debug_options_);

  if (scloud_opts_count > 0
      && is_valid_options_combination (all_valid_options, all_given_options_))
  {
    outcome = true;
  }
  TIZ_PRINTF_DBG_RED ("outcome = [%s]\n", outcome ? "SUCCESS" : "FAILURE");
  return outcome;
}

bool tiz::programopts::validate_tunein_client_options () const
{
  bool outcome = false;
  uint32_t tunein_opts_count
      = vm_.count ("tunein-search") + vm_.count ("tunein-type")
        + vm_.count ("tunein-local") + vm_.count ("tunein-music")
        + vm_.count ("tunein-talk") + vm_.count ("tunein-sports")
        + vm_.count ("tunein-location") + vm_.count ("tunein-podcasts")
        + vm_.count ("tunein-trending") + vm_.count ("log-directory");

  std::vector< std::string > all_valid_options = all_tunein_client_options_;
  concat_option_lists (all_valid_options, all_global_options_);
  concat_option_lists (all_valid_options, all_debug_options_);

  if (tunein_opts_count > 0
      && is_valid_options_combination (all_valid_options, all_given_options_))
  {
    outcome = true;
  }
  TIZ_PRINTF_DBG_RED ("outcome = [%s]\n", outcome ? "SUCCESS" : "FAILURE");
  return outcome;
}

bool tiz::programopts::validate_youtube_client_options () const
{
  bool outcome = false;
  uint32_t youtube_opts_count = vm_.count ("youtube-audio-stream")
                                + vm_.count ("youtube-audio-playlist")
                                + vm_.count ("youtube-audio-mix")
                                + vm_.count ("youtube-audio-search")
                                + vm_.count ("youtube-audio-mix-search")
                                + vm_.count ("youtube-audio-channel-uploads")
                                + vm_.count ("youtube-audio-channel-playlist");

  std::vector< std::string > all_valid_options = all_youtube_client_options_;
  concat_option_lists (all_valid_options, all_global_options_);
  concat_option_lists (all_valid_options, all_debug_options_);

  if (youtube_opts_count > 0
      && is_valid_options_combination (all_valid_options, all_given_options_))
  {
    outcome = true;
  }
  TIZ_PRINTF_DBG_RED ("outcome = [%s]\n", outcome ? "SUCCESS" : "FAILURE");
  return outcome;
}

bool tiz::programopts::validate_plex_client_options () const
{
  bool outcome = false;
  uint32_t plex_opts_count
      = vm_.count ("plex-server-base-url") + vm_.count ("plex-auth-token")
        + vm_.count ("plex-music-section") + vm_.count ("plex-audio-tracks")
        + vm_.count ("plex-audio-artist") + vm_.count ("plex-audio-album")
        + vm_.count ("plex-audio-playlist");

  std::vector< std::string > all_valid_options = all_plex_client_options_;
  concat_option_lists (all_valid_options, all_global_options_);
  concat_option_lists (all_valid_options, all_debug_options_);

  if (plex_opts_count > 0
      && is_valid_options_combination (all_valid_options, all_given_options_))
  {
    outcome = true;
  }
  TIZ_PRINTF_DBG_RED ("outcome = [%s]\n", outcome ? "SUCCESS" : "FAILURE");
  return outcome;
}

bool tiz::programopts::validate_port_argument (std::string &msg) const
{
  bool rc = true;
  if (vm_.count ("port"))
  {
    if (port_ <= 1024)
    {
      rc = false;
      std::ostringstream oss;
      oss << "Invalid argument : " << port_ << "\n"
          << "Please provide a port number in the range [1025-65535]";
      msg.assign (oss.str ());
    }
  }
  return rc;
}

bool tiz::programopts::validate_bitrates_argument (std::string &msg)
{
  bool rc = true;
  if (vm_.count ("bitrate-modes"))
  {
    boost::split (bitrate_list_, bitrates_, boost::is_any_of (","));
    if (!is_valid_bitrate_list (bitrate_list_))
    {
      rc = false;
      std::ostringstream oss;
      oss << "Invalid argument : " << bitrates_ << "\n"
          << "Valid bitrate mode values : [CBR,VBR].";
      msg.assign (oss.str ());
    }
  }
  return rc;
}

bool tiz::programopts::validate_sampling_rates_argument (std::string &msg)
{
  bool rc = true;
  if (vm_.count ("sampling-rates"))
  {
    std::vector< std::string > sampling_rate_str_list;
    boost::split (sampling_rate_str_list, sampling_rates_,
                  boost::is_any_of (","));
    if (!is_valid_sampling_rate_list (sampling_rate_str_list,
                                      sampling_rate_list_))
    {
      rc = false;
      std::ostringstream oss;
      oss << "Invalid argument : " << sampling_rates_ << "\n"
          << "Valid sampling rate values :\n"
          << "[8000,11025,12000,16000,22050,24000,32000,44100,48000,96000].";
      msg.assign (oss.str ());
    }
  }
  return rc;
}

void tiz::programopts::register_consume_function (const consume_mem_fn_t cf)
{
  consume_functions_.push_back (boost::bind (boost::mem_fn (cf), this, _1, _2));
}

int tiz::programopts::call_handler (
    const option_handlers_map_t::const_iterator &handler_it)
{
  int result = EXIT_FAILURE;
  if (handler_it != option_handlers_map_.end ())
  {
    OMX_ERRORTYPE rc = handler_it->second ();
    if (OMX_ErrorNone == rc)
    {
      result = EXIT_SUCCESS;
    }
  }
  return result;
}<|MERGE_RESOLUTION|>--- conflicted
+++ resolved
@@ -526,11 +526,7 @@
 
 void tiz::programopts::print_version () const
 {
-<<<<<<< HEAD
-  TIZ_PRINTF_C04 ("tizonia %s. Copyright (C) 2019 Juan A. Rubio",
-=======
-  TIZ_PRINTF_BLU ("tizonia %s. Copyright (C) 2020 Juan A. Rubio\n",
->>>>>>> eed901e4
+  TIZ_PRINTF_C04 ("tizonia %s. Copyright (C) 2020 Juan A. Rubio",
                   PACKAGE_VERSION);
   TIZ_PRINTF_C04 (
       "This software is part of the Tizonia project <https://tizonia.org>");
